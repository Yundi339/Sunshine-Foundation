---
"base_path": "."
"base_url": "https://api.crowdin.com"  # optional (for Crowdin Enterprise only)
"preserve_hierarchy": false  # flatten tree on crowdin
"pull_request_labels": [
  "crowdin",
  "l10n"
]

"files": [
  {
    "source": "/locale/*.po",
    "translation": "/locale/%two_letters_code%/LC_MESSAGES/%original_file_name%",
    "languages_mapping": {
      "two_letters_code": {
        # map non-two letter codes here, left side is crowdin designation, right side is babel designation
        "en-GB": "en_GB",
        "en-US": "en_US"
      }
    }
  },
  {
<<<<<<< HEAD
    "source": "/src_assets/common/assets/web/locale/*.json",
    "translation": "/src_assets/common/assets/web/locale/%two_letters_code%/%original_file_name%",
=======
    "source": "/src_assets/common/assets/web/locale/en.json",
    "dest": "/sunshine.json",
    "translation": "/src_assets/common/assets/web/locale/%two_letters_code%.%file_extension%",
>>>>>>> f74b996f
  }
]<|MERGE_RESOLUTION|>--- conflicted
+++ resolved
@@ -20,13 +20,8 @@
     }
   },
   {
-<<<<<<< HEAD
-    "source": "/src_assets/common/assets/web/locale/*.json",
-    "translation": "/src_assets/common/assets/web/locale/%two_letters_code%/%original_file_name%",
-=======
     "source": "/src_assets/common/assets/web/locale/en.json",
     "dest": "/sunshine.json",
     "translation": "/src_assets/common/assets/web/locale/%two_letters_code%.%file_extension%",
->>>>>>> f74b996f
   }
 ]