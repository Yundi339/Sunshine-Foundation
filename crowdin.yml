--- conflicted
+++ resolved
@@ -18,14 +18,6 @@
         "en-GB": "en_GB",
         "en-US": "en_US"
       }
-<<<<<<< HEAD
-    }
-  },
-  {
-    "source": "/src_assets/common/assets/web/locale/en.json",
-    "dest": "/sunshine.json",
-    "translation": "/src_assets/common/assets/web/locale/%two_letters_code%.%file_extension%",
-=======
     },
     "update_option": "update_as_unapproved"
   },
@@ -34,6 +26,5 @@
     "dest": "/sunshine.json",
     "translation": "/src_assets/common/assets/web/public/assets/locale/%two_letters_code%.%file_extension%",
     "update_option": "update_as_unapproved"
->>>>>>> 934f8118
   }
 ]