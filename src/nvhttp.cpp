--- conflicted
+++ resolved
@@ -118,21 +118,13 @@
 
   struct named_cert_t {
     std::string name;
-<<<<<<< HEAD
     std::string uuid;
-=======
-    std::string uniqueID;
->>>>>>> 9c68a62a
     std::string cert;
   };
 
   struct client_t {
     std::vector<std::string> certs;
-<<<<<<< HEAD
     std::vector<named_cert_t> named_devices;
-=======
-    std::vector<named_cert_t> named_certs;
->>>>>>> 9c68a62a
   };
 
   struct pair_session_t {
@@ -202,7 +194,6 @@
     root.erase("root"s);
 
     root.put("root.uniqueid", http::unique_id);
-<<<<<<< HEAD
     client_t &client = client_root;
     pt::ptree node;
 
@@ -213,25 +204,6 @@
       named_cert_node.put("cert"s, named_cert.cert);
       named_cert_node.put("uuid"s, named_cert.uuid);
       named_cert_nodes.push_back(std::make_pair(""s, named_cert_node));
-=======
-    auto &nodes = root.add_child("root.devices", pt::ptree {});
-    for (auto &[_, client] : map_id_client) {
-      pt::ptree node;
-
-      node.put("uniqueid"s, client.uniqueID);
-
-      pt::ptree named_cert_nodes;
-      for (auto &named_cert : client.named_certs) {
-        pt::ptree named_cert_node;
-        named_cert_node.put("name"s, named_cert.name);
-        named_cert_node.put("cert"s, named_cert.cert);
-        named_cert_node.put("uniqueID"s, named_cert.uniqueID);
-        named_cert_nodes.push_back(std::make_pair(""s, named_cert_node));
-      }
-      node.add_child("named_certs"s, named_cert_nodes);
-
-      nodes.push_back(std::make_pair(""s, node));
->>>>>>> 9c68a62a
     }
     root.add_child("root.named_devices"s, named_cert_nodes);
 
@@ -292,7 +264,6 @@
       }
     }
 
-<<<<<<< HEAD
     if (root.count("named_devices")) {
       for (auto &[_, el] : root.get_child("named_devices")) {
         named_cert_t named_cert;
@@ -301,29 +272,6 @@
         named_cert.uuid = el.get_child("uuid").get_value<std::string>();
         client.named_devices.emplace_back(named_cert);
         client.certs.emplace_back(named_cert.cert);
-=======
-      // Import from old format
-      if(device_node.count("certs")) {
-        for (auto &[_, el] : device_node.get_child("certs")) {
-          named_cert_t named_cert;
-          named_cert.name = ""s;
-          named_cert.cert = el.get_value<std::string>();
-          named_cert.uniqueID = uuid_util::uuid_t::generate().string();
-          client.named_certs.emplace_back(named_cert);
-          client.certs.emplace_back(named_cert.cert);
-        }
-      }
-
-      if(device_node.count("named_certs")) {
-        for (auto &[_, el] : device_node.get_child("named_certs")) {
-          named_cert_t named_cert;
-          named_cert.name = el.get_child("name").get_value<std::string>();
-          named_cert.cert = el.get_child("cert").get_value<std::string>();
-          named_cert.uniqueID = el.get_child("uniqueID").get_value<std::string>();
-          client.named_certs.emplace_back(named_cert);
-          client.certs.emplace_back(named_cert.cert);
-        }
->>>>>>> 9c68a62a
       }
     }
     client_root = client;
@@ -689,21 +637,12 @@
     getservercert(sess, tree, pin);
 
     // set up named cert
-<<<<<<< HEAD
     client_t &client = client_root;
     named_cert_t named_cert;
     named_cert.name = name;
     named_cert.cert = sess.client.cert;
     named_cert.uuid = uuid_util::uuid_t::generate().string();
     client.named_devices.emplace_back(named_cert);
-=======
-    auto &client = map_id_client[sess.client.uniqueID];
-    named_cert_t named_cert;
-    named_cert.name = name;
-    named_cert.cert = sess.client.cert;
-    named_cert.uniqueID = uuid_util::uuid_t::generate().string();
-    client.named_certs.emplace_back(named_cert);
->>>>>>> 9c68a62a
 
     // response to the request for pin
     std::ostringstream data;
@@ -835,7 +774,6 @@
   pt::ptree
   get_all_clients() {
     pt::ptree named_cert_nodes;
-<<<<<<< HEAD
     client_t &client = client_root;
     for (auto &named_cert : client.named_devices) {
       pt::ptree named_cert_node;
@@ -844,17 +782,6 @@
       named_cert_nodes.push_back(std::make_pair(""s, named_cert_node));
     }
 
-=======
-    for (auto &[_, client] : map_id_client) {
-      for (auto &named_cert : client.named_certs) {
-        pt::ptree named_cert_node;
-        named_cert_node.put("name"s, named_cert.name);
-        named_cert_node.put("uniqueID"s, named_cert.uniqueID);
-        named_cert_nodes.push_back(std::make_pair(""s, named_cert_node));
-      }
-    }
-    
->>>>>>> 9c68a62a
     return named_cert_nodes;
   }
 
@@ -1136,23 +1063,12 @@
     conf_intern.pkey = file_handler::read_file(config::nvhttp.pkey.c_str());
     conf_intern.servercert = file_handler::read_file(config::nvhttp.cert.c_str());
 
-<<<<<<< HEAD
-    crypto::cert_chain_t cert_chain;
     client_t &client = client_root;
     for (auto &cert : client.certs) {
       cert_chain.add(crypto::x509(cert));
     }
     for (auto &named_cert : client.named_devices) {
       cert_chain.add(crypto::x509(named_cert.cert));
-=======
-    for (auto &[_, client] : map_id_client) {
-      for (auto &cert : client.certs) {
-        cert_chain.add(crypto::x509(cert));
-      }
-      for (auto &named_cert : client.named_certs) {
-        cert_chain.add(crypto::x509(named_cert.cert));
-      }
->>>>>>> 9c68a62a
     }
 
     auto add_cert = std::make_shared<safe::queue_t<crypto::x509_t>>(30);
@@ -1278,22 +1194,14 @@
    */
   void
   erase_all_clients() {
-<<<<<<< HEAD
     client_t client;
     client_root = client;
-=======
-    map_id_client.clear();
     cert_chain.clear();
->>>>>>> 9c68a62a
     save_state();
   }
 
   /**
-<<<<<<< HEAD
    * @brief Remove single client.
-=======
-   * @brief Remove all single client.
->>>>>>> 9c68a62a
    *
    * EXAMPLES:
    * ```cpp
@@ -1301,7 +1209,6 @@
    * ```
    */
   int
-<<<<<<< HEAD
   unpair_client(std::string uuid) {
     int removed = 0;
     client_t &client = client_root;
@@ -1327,33 +1234,6 @@
       }
     }
 
-=======
-  unpair_client(std::string uniqueID) {
-    int removed = 0;
-    for (auto &[_, client] : map_id_client) {
-      for (auto it = client.named_certs.begin(); it != client.named_certs.end();) {
-        if ((*it).uniqueID == uniqueID) {
-          // Find matching cert and remove it
-          for (auto cert = client.certs.begin(); cert != client.certs.end();) {
-            if ((*cert) == (*it).cert) {
-              cert = client.certs.erase(cert);
-              removed++;
-            }
-            else {
-              ++cert;
-            }
-          }
-
-          // And then remove the named cert
-          it = client.named_certs.erase(it);
-          removed++;
-        }
-        else {
-          ++it;
-        }
-      }
-    }
->>>>>>> 9c68a62a
     save_state();
     return removed;
   }
