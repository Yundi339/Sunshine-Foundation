--- conflicted
+++ resolved
@@ -273,8 +273,6 @@
         client.certs.emplace_back(named_cert.cert);
       }
     }
-<<<<<<< HEAD
-=======
 
     // Empty certificate chain and import certs from file
     cert_chain.clear();
@@ -285,7 +283,6 @@
       cert_chain.add(crypto::x509(named_cert.cert));
     }
 
->>>>>>> a3909774
     client_root = client;
   }
 
@@ -1150,18 +1147,6 @@
     conf_intern.pkey = file_handler::read_file(config::nvhttp.pkey.c_str());
     conf_intern.servercert = file_handler::read_file(config::nvhttp.cert.c_str());
 
-<<<<<<< HEAD
-    crypto::cert_chain_t cert_chain;
-    client_t &client = client_root;
-    for (auto &cert : client.certs) {
-      cert_chain.add(crypto::x509(cert));
-    }
-    for (auto &named_cert : client.named_devices) {
-      cert_chain.add(crypto::x509(named_cert.cert));
-    }
-
-=======
->>>>>>> a3909774
     auto add_cert = std::make_shared<safe::queue_t<crypto::x509_t>>(30);
 
     // /resume doesn't always get the parameter "localAudioPlayMode"
@@ -1288,7 +1273,7 @@
   erase_all_clients() {
     client_t client;
     client_root = client;
-<<<<<<< HEAD
+    cert_chain.clear();
     save_state();
   }
 
@@ -1326,47 +1311,6 @@
       }
     }
 
-=======
-    cert_chain.clear();
->>>>>>> a3909774
-    save_state();
-    return removed;
-  }
-
-  /**
-   * @brief Remove single client.
-   *
-   * EXAMPLES:
-   * ```cpp
-   * nvhttp::unpair_client("4D7BB2DD-5704-A405-B41C-891A022932E1");
-   * ```
-   */
-  int
-  unpair_client(std::string uuid) {
-    int removed = 0;
-    client_t &client = client_root;
-    for (auto it = client.named_devices.begin(); it != client.named_devices.end();) {
-      if ((*it).uuid == uuid) {
-        // Find matching cert and remove it
-        for (auto cert = client.certs.begin(); cert != client.certs.end();) {
-          if ((*cert) == (*it).cert) {
-            cert = client.certs.erase(cert);
-            removed++;
-          }
-          else {
-            ++cert;
-          }
-        }
-
-        // And then remove the named cert
-        it = client.named_devices.erase(it);
-        removed++;
-      }
-      else {
-        ++it;
-      }
-    }
-
     save_state();
     load_state();
     return removed;
