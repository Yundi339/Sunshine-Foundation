--- conflicted
+++ resolved
@@ -148,12 +148,8 @@
 
   // uniqueID, session
   std::unordered_map<std::string, pair_session_t> map_id_sess;
-<<<<<<< HEAD
   client_t client_root;
-=======
-  std::unordered_map<std::string, client_t> map_id_client;
   std::atomic<uint32_t> session_id_counter;
->>>>>>> 65493d09
 
   using args_t = SimpleWeb::CaseInsensitiveMultimap;
   using resp_https_t = std::shared_ptr<typename SimpleWeb::ServerBase<SimpleWeb::HTTPS>::Response>;
