/**
 * @file src/stream.cpp
 * @brief todo
 */
#include "process.h"

#include <future>
#include <queue>

#include <fstream>
#include <openssl/err.h>

#include <boost/endian/arithmetic.hpp>

extern "C" {
#include <moonlight-common-c/src/RtpAudioQueue.h>
#include <moonlight-common-c/src/Video.h>
#include <rs.h>
}

#include "config.h"
#include "input.h"
#include "main.h"
#include "network.h"
#include "stat_trackers.h"
#include "stream.h"
#include "sync.h"
#include "thread_safe.h"
#include "utility.h"

#define IDX_START_A 0
#define IDX_START_B 1
#define IDX_INVALIDATE_REF_FRAMES 2
#define IDX_LOSS_STATS 3
#define IDX_INPUT_DATA 5
#define IDX_RUMBLE_DATA 6
#define IDX_TERMINATION 7
#define IDX_PERIODIC_PING 8
#define IDX_REQUEST_IDR_FRAME 9
#define IDX_ENCRYPTED 10
#define IDX_HDR_MODE 11
#define IDX_RUMBLE_TRIGGER_DATA 12
#define IDX_SET_MOTION_EVENT 13
#define IDX_SET_RGB_LED 14

static const short packetTypes[] = {
  0x0305,  // Start A
  0x0307,  // Start B
  0x0301,  // Invalidate reference frames
  0x0201,  // Loss Stats
  0x0204,  // Frame Stats (unused)
  0x0206,  // Input data
  0x010b,  // Rumble data
  0x0109,  // Termination
  0x0200,  // Periodic Ping
  0x0302,  // IDR frame
  0x0001,  // fully encrypted
  0x010e,  // HDR mode
  0x5500,  // Rumble triggers (Sunshine protocol extension)
  0x5501,  // Set motion event (Sunshine protocol extension)
  0x5502,  // Set RGB LED (Sunshine protocol extension)
};

namespace asio = boost::asio;
namespace sys = boost::system;

using asio::ip::tcp;
using asio::ip::udp;

using namespace std::literals;

namespace stream {

  enum class socket_e : int {
    video,
    audio
  };

#pragma pack(push, 1)

  struct video_short_frame_header_t {
    uint8_t *
    payload() {
      return (uint8_t *) (this + 1);
    }

    std::uint8_t headerType;  // Always 0x01 for short headers

    // Sunshine extension
    // Frame processing latency, in 1/10 ms units
    //     zero when the frame is repeated or there is no backend implementation
    boost::endian::little_uint16_at frame_processing_latency;

    // Currently known values:
    // 1 = Normal P-frame
    // 2 = IDR-frame
    // 4 = P-frame with intra-refresh blocks
    // 5 = P-frame after reference frame invalidation
    std::uint8_t frameType;

    // Length of the final packet payload for codecs that cannot handle
    // zero padding, such as AV1 (Sunshine extension).
    boost::endian::little_uint16_at lastPayloadLen;

    std::uint8_t unknown[2];
  };

  static_assert(
    sizeof(video_short_frame_header_t) == 8,
    "Short frame header must be 8 bytes");

  struct video_packet_raw_t {
    uint8_t *
    payload() {
      return (uint8_t *) (this + 1);
    }

    RTP_PACKET rtp;
    char reserved[4];

    NV_VIDEO_PACKET packet;
  };

  struct audio_packet_raw_t {
    uint8_t *
    payload() {
      return (uint8_t *) (this + 1);
    }

    RTP_PACKET rtp;
  };

  struct control_header_v2 {
    std::uint16_t type;
    std::uint16_t payloadLength;

    uint8_t *
    payload() {
      return (uint8_t *) (this + 1);
    }
  };

  struct control_terminate_t {
    control_header_v2 header;

    std::uint32_t ec;
  };

  struct control_rumble_t {
    control_header_v2 header;

    std::uint32_t useless;

    std::uint16_t id;
    std::uint16_t lowfreq;
    std::uint16_t highfreq;
  };

  struct control_rumble_triggers_t {
    control_header_v2 header;

    std::uint16_t id;
    std::uint16_t left;
    std::uint16_t right;
  };

  struct control_set_motion_event_t {
    control_header_v2 header;

    std::uint16_t id;
    std::uint16_t reportrate;
    std::uint8_t type;
  };

  struct control_set_rgb_led_t {
    control_header_v2 header;

    std::uint16_t id;
    std::uint8_t r;
    std::uint8_t g;
    std::uint8_t b;
  };

  struct control_hdr_mode_t {
    control_header_v2 header;

    std::uint8_t enabled;

    // Sunshine protocol extension
    SS_HDR_METADATA metadata;
  };

  typedef struct control_encrypted_t {
    std::uint16_t encryptedHeaderType;  // Always LE 0x0001
    std::uint16_t length;  // sizeof(seq) + 16 byte tag + secondary header and data

    // seq is accepted as an arbitrary value in Moonlight
    std::uint32_t seq;  // Monotonically increasing sequence number (used as IV for AES-GCM)

    uint8_t *
    payload() {
      return (uint8_t *) (this + 1);
    }
    // encrypted control_header_v2 and payload data follow
  } *control_encrypted_p;

<<<<<<< HEAD
  struct audio_fec_packet_raw_t {
    uint8_t *
    payload() {
      return (uint8_t *) (this + 1);
    }
=======
class control_server_t {
public:
  int bind(net::af_e address_family, std::uint16_t port) {
    _host = net::host_create(address_family, _addr, config::stream.channels, port);
>>>>>>> 0887cab0

    RTP_PACKET rtp;
    AUDIO_FEC_HEADER fecHeader;
  };

#pragma pack(pop)

  constexpr std::size_t
  round_to_pkcs7_padded(std::size_t size) {
    return ((size + 15) / 16) * 16;
  }
  constexpr std::size_t MAX_AUDIO_PACKET_SIZE = 1400;

  using rh_t = util::safe_ptr<reed_solomon, reed_solomon_release>;
  using video_packet_t = util::c_ptr<video_packet_raw_t>;
  using audio_packet_t = util::c_ptr<audio_packet_raw_t>;
  using audio_fec_packet_t = util::c_ptr<audio_fec_packet_raw_t>;
  using audio_aes_t = std::array<char, round_to_pkcs7_padded(MAX_AUDIO_PACKET_SIZE)>;

  using message_queue_t = std::shared_ptr<safe::queue_t<std::pair<std::uint16_t, std::string>>>;
  using message_queue_queue_t = std::shared_ptr<safe::queue_t<std::tuple<socket_e, asio::ip::address, message_queue_t>>>;

  // return bytes written on success
  // return -1 on error
  static inline int
  encode_audio(int featureSet, const audio::buffer_t &plaintext, audio_packet_t &destination, std::uint32_t avRiKeyIv, crypto::cipher::cbc_t &cbc) {
    // If encryption isn't enabled
    if (!(featureSet & 0x20)) {
      std::copy(std::begin(plaintext), std::end(plaintext), destination->payload());
      return plaintext.size();
    }

    crypto::aes_t iv {};
    *(std::uint32_t *) iv.data() = util::endian::big<std::uint32_t>(avRiKeyIv + destination->rtp.sequenceNumber);

    return cbc.encrypt(std::string_view { (char *) std::begin(plaintext), plaintext.size() }, destination->payload(), &iv);
  }

  static inline void
  while_starting_do_nothing(std::atomic<session::state_e> &state) {
    while (state.load(std::memory_order_acquire) == session::state_e::STARTING) {
      std::this_thread::sleep_for(1ms);
    }
  }

  class control_server_t {
  public:
    int
    bind(std::uint16_t port) {
      _host = net::host_create(_addr, config::stream.channels, port);

      return !(bool) _host;
    }

    void
    emplace_addr_to_session(const std::string &addr, session_t &session) {
      auto lg = _map_addr_session.lock();

      _map_addr_session->emplace(addr, std::make_pair(0u, &session));
    }

    // Get session associated with address.
    // If none are found, try to find a session not yet claimed. (It will be marked by a port of value 0
    // If none of those are found, return nullptr
    session_t *
    get_session(const net::peer_t peer);

    // Circular dependency:
    //   iterate refers to session
    //   session refers to broadcast_ctx_t
    //   broadcast_ctx_t refers to control_server_t
    // Therefore, iterate is implemented further down the source file
    void
    iterate(std::chrono::milliseconds timeout);

    void
    call(std::uint16_t type, session_t *session, const std::string_view &payload);

    void
    map(uint16_t type, std::function<void(session_t *, const std::string_view &)> cb) {
      _map_type_cb.emplace(type, std::move(cb));
    }

    int
    send(const std::string_view &payload, net::peer_t peer) {
      auto packet = enet_packet_create(payload.data(), payload.size(), ENET_PACKET_FLAG_RELIABLE);
      if (enet_peer_send(peer, 0, packet)) {
        enet_packet_destroy(packet);

        return -1;
      }

      return 0;
    }

    void
    flush() {
      enet_host_flush(_host.get());
    }

    // Callbacks
    std::unordered_map<std::uint16_t, std::function<void(session_t *, const std::string_view &)>> _map_type_cb;

    // Mapping ip:port to session
    sync_util::sync_t<std::unordered_multimap<std::string, std::pair<std::uint16_t, session_t *>>> _map_addr_session;

    ENetAddress _addr;
    net::host_t _host;
  };

  struct broadcast_ctx_t {
    message_queue_queue_t message_queue_queue;

    std::thread recv_thread;
    std::thread video_thread;
    std::thread audio_thread;
    std::thread control_thread;

    asio::io_service io;

    udp::socket video_sock { io };
    udp::socket audio_sock { io };

    // This is purely for administrative purposes.
    //   It's possible two instances of Moonlight are behind a NAT.
    //   From Sunshine's point of view, the ip addresses are identical
    //   We need some way to know what ports are already used for different streams
    sync_util::sync_t<std::vector<std::pair<std::string, std::uint16_t>>> audio_video_connections;

    control_server_t control_server;
  };

  struct session_t {
    config_t config;

    safe::mail_t mail;

    std::shared_ptr<input::input_t> input;

    std::thread audioThread;
    std::thread videoThread;

    std::chrono::steady_clock::time_point pingTimeout;

    safe::shared_t<broadcast_ctx_t>::ptr_t broadcast_ref;

    struct {
      int lowseq;
      udp::endpoint peer;
      safe::mail_raw_t::event_t<bool> idr_events;
      safe::mail_raw_t::event_t<std::pair<int64_t, int64_t>> invalidate_ref_frames_events;
      std::unique_ptr<platf::deinit_t> qos;
    } video;

    struct {
      crypto::cipher::cbc_t cipher;

      std::uint16_t sequenceNumber;
      // avRiKeyId == util::endian::big(First (sizeof(avRiKeyId)) bytes of launch_session->iv)
      std::uint32_t avRiKeyId;
      std::uint32_t timestamp;
      udp::endpoint peer;

      util::buffer_t<char> shards;
      util::buffer_t<uint8_t *> shards_p;

      audio_fec_packet_t fec_packet;
      std::unique_ptr<platf::deinit_t> qos;
    } audio;

    struct {
      crypto::cipher::gcm_t cipher;
      crypto::aes_t iv;

      net::peer_t peer;
      std::uint8_t seq;

      platf::feedback_queue_t feedback_queue;
      safe::mail_raw_t::event_t<video::hdr_info_t> hdr_queue;
    } control;

    safe::mail_raw_t::event_t<bool> shutdown_event;
    safe::signal_t controlEnd;

    std::atomic<session::state_e> state;
  };

  /**
   * First part of cipher must be struct of type control_encrypted_t
   *
   * returns empty string_view on failure
   * returns string_view pointing to payload data
   */
  template <std::size_t max_payload_size>
  static inline std::string_view
  encode_control(session_t *session, const std::string_view &plaintext, std::array<std::uint8_t, max_payload_size> &tagged_cipher) {
    static_assert(
      max_payload_size >= sizeof(control_encrypted_t) + sizeof(crypto::cipher::tag_size),
      "max_payload_size >= sizeof(control_encrypted_t) + sizeof(crypto::cipher::tag_size)");

    if (session->config.controlProtocolType != 13) {
      return plaintext;
    }

    crypto::aes_t iv {};
    auto seq = session->control.seq++;
    iv[0] = seq;

    auto packet = (control_encrypted_p) tagged_cipher.data();

    auto bytes = session->control.cipher.encrypt(plaintext, packet->payload(), &iv);
    if (bytes <= 0) {
      BOOST_LOG(error) << "Couldn't encrypt control data"sv;
      return {};
    }

    std::uint16_t packet_length = bytes + crypto::cipher::tag_size + sizeof(control_encrypted_t::seq);

    packet->encryptedHeaderType = util::endian::little(0x0001);
    packet->length = util::endian::little(packet_length);
    packet->seq = util::endian::little(seq);

    return std::string_view { (char *) tagged_cipher.data(), packet_length + sizeof(control_encrypted_t) - sizeof(control_encrypted_t::seq) };
  }

  int
  start_broadcast(broadcast_ctx_t &ctx);
  void
  end_broadcast(broadcast_ctx_t &ctx);

  static auto broadcast = safe::make_shared<broadcast_ctx_t>(start_broadcast, end_broadcast);

  session_t *
  control_server_t::get_session(const net::peer_t peer) {
    TUPLE_2D(port, addr_string, platf::from_sockaddr_ex((sockaddr *) &peer->address.address));

    auto lg = _map_addr_session.lock();
    TUPLE_2D(begin, end, _map_addr_session->equal_range(addr_string));

    auto it = std::end(_map_addr_session.raw);
    for (auto pos = begin; pos != end; ++pos) {
      TUPLE_2D_REF(session_port, session_p, pos->second);

      if (port == session_port) {
        return session_p;
      }
      else if (session_port == 0) {
        it = pos;
      }
    }

    if (it != std::end(_map_addr_session.raw)) {
      TUPLE_2D_REF(session_port, session_p, it->second);

      session_p->control.peer = peer;
      session_port = port;

      return session_p;
    }

    return nullptr;
  }

  void
  control_server_t::call(std::uint16_t type, session_t *session, const std::string_view &payload) {
    auto cb = _map_type_cb.find(type);
    if (cb == std::end(_map_type_cb)) {
      BOOST_LOG(debug)
        << "type [Unknown] { "sv << util::hex(type).to_string_view() << " }"sv << std::endl
        << "---data---"sv << std::endl
        << util::hex_vec(payload) << std::endl
        << "---end data---"sv;
    }
    else {
      cb->second(session, payload);
    }
  }

  void
  control_server_t::iterate(std::chrono::milliseconds timeout) {
    ENetEvent event;
    auto res = enet_host_service(_host.get(), &event, timeout.count());

    if (res > 0) {
      auto session = get_session(event.peer);
      if (!session) {
        BOOST_LOG(warning) << "Rejected connection from ["sv << platf::from_sockaddr((sockaddr *) &event.peer->address.address) << "]: it's not properly set up"sv;
        enet_peer_disconnect_now(event.peer, 0);

        return;
      }

      session->pingTimeout = std::chrono::steady_clock::now() + config::stream.ping_timeout;

      switch (event.type) {
        case ENET_EVENT_TYPE_RECEIVE: {
          net::packet_t packet { event.packet };

          auto type = *(std::uint16_t *) packet->data;
          std::string_view payload { (char *) packet->data + sizeof(type), packet->dataLength - sizeof(type) };

          call(type, session, payload);
        } break;
        case ENET_EVENT_TYPE_CONNECT:
          BOOST_LOG(info) << "CLIENT CONNECTED"sv;
          break;
        case ENET_EVENT_TYPE_DISCONNECT:
          BOOST_LOG(info) << "CLIENT DISCONNECTED"sv;
          // No more clients to send video data to ^_^
          if (session->state == session::state_e::RUNNING) {
            session::stop(*session);
          }
          break;
        case ENET_EVENT_TYPE_NONE:
          break;
      }
    }
  }

  namespace fec {
    using rs_t = util::safe_ptr<reed_solomon, reed_solomon_release>;

    struct fec_t {
      size_t data_shards;
      size_t nr_shards;
      size_t percentage;

      size_t blocksize;
      util::buffer_t<char> shards;

      char *
      data(size_t el) {
        return &shards[el * blocksize];
      }

      std::string_view
      operator[](size_t el) const {
        return { &shards[el * blocksize], blocksize };
      }

      size_t
      size() const {
        return nr_shards;
      }
    };

    static fec_t
    encode(const std::string_view &payload, size_t blocksize, size_t fecpercentage, size_t minparityshards) {
      auto payload_size = payload.size();

      auto pad = payload_size % blocksize != 0;

      auto data_shards = payload_size / blocksize + (pad ? 1 : 0);
      auto parity_shards = (data_shards * fecpercentage + 99) / 100;

      // increase the FEC percentage for this frame if the parity shard minimum is not met
      if (parity_shards < minparityshards) {
        parity_shards = minparityshards;
        fecpercentage = (100 * parity_shards) / data_shards;

        BOOST_LOG(verbose) << "Increasing FEC percentage to "sv << fecpercentage << " to meet parity shard minimum"sv << std::endl;
      }

      auto nr_shards = data_shards + parity_shards;
      if (nr_shards > DATA_SHARDS_MAX) {
        BOOST_LOG(warning)
          << "Number of fragments for reed solomon exceeds DATA_SHARDS_MAX"sv << std::endl
          << nr_shards << " > "sv << DATA_SHARDS_MAX
          << ", skipping error correction"sv;

        nr_shards = data_shards;
        fecpercentage = 0;
      }

      util::buffer_t<char> shards { nr_shards * blocksize };
      util::buffer_t<uint8_t *> shards_p { nr_shards };

      // copy payload + padding
      auto next = std::copy(std::begin(payload), std::end(payload), std::begin(shards));
      std::fill(next, std::end(shards), 0);  // padding with zero

      for (auto x = 0; x < nr_shards; ++x) {
        shards_p[x] = (uint8_t *) &shards[x * blocksize];
      }

      if (data_shards + parity_shards <= DATA_SHARDS_MAX) {
        // packets = parity_shards + data_shards
        rs_t rs { reed_solomon_new(data_shards, parity_shards) };

        reed_solomon_encode(rs.get(), shards_p.begin(), nr_shards, blocksize);
      }

      return {
        data_shards,
        nr_shards,
        fecpercentage,
        blocksize,
        std::move(shards)
      };
    }
  }  // namespace fec

  template <class F>
  std::vector<uint8_t>
  insert(uint64_t insert_size, uint64_t slice_size, const std::string_view &data, F &&f) {
    auto pad = data.size() % slice_size != 0;
    auto elements = data.size() / slice_size + (pad ? 1 : 0);

    std::vector<uint8_t> result;
    result.resize(elements * insert_size + data.size());

    auto next = std::begin(data);
    for (auto x = 0; x < elements - 1; ++x) {
      void *p = &result[x * (insert_size + slice_size)];

      f(p, x, elements);

      std::copy(next, next + slice_size, (char *) p + insert_size);
      next += slice_size;
    }

    auto x = elements - 1;
    void *p = &result[x * (insert_size + slice_size)];

    f(p, x, elements);

    std::copy(next, std::end(data), (char *) p + insert_size);

    return result;
  }

  std::vector<uint8_t>
  replace(const std::string_view &original, const std::string_view &old, const std::string_view &_new) {
    std::vector<uint8_t> replaced;

    auto begin = std::begin(original);
    auto end = std::end(original);
    auto next = std::search(begin, end, std::begin(old), std::end(old));

    std::copy(begin, next, std::back_inserter(replaced));
    if (next != end) {
      std::copy(std::begin(_new), std::end(_new), std::back_inserter(replaced));
      std::copy(next + old.size(), end, std::back_inserter(replaced));
    }

    return replaced;
  }

  /**
   * @brief Pass gamepad feedback data back to the client.
   * @param session The session object.
   * @param msg The message to pass.
   * @return 0 on success.
   */
  int
  send_feedback_msg(session_t *session, platf::gamepad_feedback_msg_t &msg) {
    if (!session->control.peer) {
      BOOST_LOG(warning) << "Couldn't send gamepad feedback data, still waiting for PING from Moonlight"sv;
      // Still waiting for PING from Moonlight
      return -1;
    }

    std::string payload;
    if (msg.type == platf::gamepad_feedback_e::rumble) {
      control_rumble_t plaintext;
      plaintext.header.type = packetTypes[IDX_RUMBLE_DATA];
      plaintext.header.payloadLength = sizeof(plaintext) - sizeof(control_header_v2);

      auto &data = msg.data.rumble;

      plaintext.useless = 0xC0FFEE;
      plaintext.id = util::endian::little(msg.id);
      plaintext.lowfreq = util::endian::little(data.lowfreq);
      plaintext.highfreq = util::endian::little(data.highfreq);

      BOOST_LOG(verbose) << "Rumble: "sv << msg.id << " :: "sv << util::hex(data.lowfreq).to_string_view() << " :: "sv << util::hex(data.highfreq).to_string_view();
      std::array<std::uint8_t,
        sizeof(control_encrypted_t) + crypto::cipher::round_to_pkcs7_padded(sizeof(plaintext)) + crypto::cipher::tag_size>
        encrypted_payload;

      payload = encode_control(session, util::view(plaintext), encrypted_payload);
    }
    else if (msg.type == platf::gamepad_feedback_e::rumble_triggers) {
      control_rumble_triggers_t plaintext;
      plaintext.header.type = packetTypes[IDX_RUMBLE_TRIGGER_DATA];
      plaintext.header.payloadLength = sizeof(plaintext) - sizeof(control_header_v2);

      auto &data = msg.data.rumble_triggers;

      plaintext.id = util::endian::little(msg.id);
      plaintext.left = util::endian::little(data.left_trigger);
      plaintext.right = util::endian::little(data.right_trigger);

      BOOST_LOG(verbose) << "Rumble triggers: "sv << msg.id << " :: "sv << util::hex(data.left_trigger).to_string_view() << " :: "sv << util::hex(data.right_trigger).to_string_view();
      std::array<std::uint8_t,
        sizeof(control_encrypted_t) + crypto::cipher::round_to_pkcs7_padded(sizeof(plaintext)) + crypto::cipher::tag_size>
        encrypted_payload;

      payload = encode_control(session, util::view(plaintext), encrypted_payload);
    }
    else if (msg.type == platf::gamepad_feedback_e::set_motion_event_state) {
      control_set_motion_event_t plaintext;
      plaintext.header.type = packetTypes[IDX_SET_MOTION_EVENT];
      plaintext.header.payloadLength = sizeof(plaintext) - sizeof(control_header_v2);

      auto &data = msg.data.motion_event_state;

      plaintext.id = util::endian::little(msg.id);
      plaintext.reportrate = util::endian::little(data.report_rate);
      plaintext.type = data.motion_type;

      BOOST_LOG(verbose) << "Motion event state: "sv << msg.id << " :: "sv << util::hex(data.report_rate).to_string_view() << " :: "sv << util::hex(data.motion_type).to_string_view();
      std::array<std::uint8_t,
        sizeof(control_encrypted_t) + crypto::cipher::round_to_pkcs7_padded(sizeof(plaintext)) + crypto::cipher::tag_size>
        encrypted_payload;

      payload = encode_control(session, util::view(plaintext), encrypted_payload);
    }
    else if (msg.type == platf::gamepad_feedback_e::set_rgb_led) {
      control_set_rgb_led_t plaintext;
      plaintext.header.type = packetTypes[IDX_SET_RGB_LED];
      plaintext.header.payloadLength = sizeof(plaintext) - sizeof(control_header_v2);

      auto &data = msg.data.rgb_led;

      plaintext.id = util::endian::little(msg.id);
      plaintext.r = data.r;
      plaintext.g = data.g;
      plaintext.b = data.b;

      BOOST_LOG(verbose) << "RGB: "sv << msg.id << " :: "sv << util::hex(data.r).to_string_view() << util::hex(data.g).to_string_view() << util::hex(data.b).to_string_view();
      std::array<std::uint8_t,
        sizeof(control_encrypted_t) + crypto::cipher::round_to_pkcs7_padded(sizeof(plaintext)) + crypto::cipher::tag_size>
        encrypted_payload;

      payload = encode_control(session, util::view(plaintext), encrypted_payload);
    }
    else {
      BOOST_LOG(error) << "Unknown gamepad feedback message type"sv;
      return -1;
    }

    if (session->broadcast_ref->control_server.send(payload, session->control.peer)) {
      TUPLE_2D(port, addr, platf::from_sockaddr_ex((sockaddr *) &session->control.peer->address.address));
      BOOST_LOG(warning) << "Couldn't send gamepad feedback to ["sv << addr << ':' << port << ']';

      return -1;
    }

    return 0;
  }

  int
  send_hdr_mode(session_t *session, video::hdr_info_t hdr_info) {
    if (!session->control.peer) {
      BOOST_LOG(warning) << "Couldn't send HDR mode, still waiting for PING from Moonlight"sv;
      // Still waiting for PING from Moonlight
      return -1;
    }

    control_hdr_mode_t plaintext {};
    plaintext.header.type = packetTypes[IDX_HDR_MODE];
    plaintext.header.payloadLength = sizeof(control_hdr_mode_t) - sizeof(control_header_v2);

    plaintext.enabled = hdr_info->enabled;
    plaintext.metadata = hdr_info->metadata;

    std::array<std::uint8_t,
      sizeof(control_encrypted_t) + crypto::cipher::round_to_pkcs7_padded(sizeof(plaintext)) + crypto::cipher::tag_size>
      encrypted_payload;

    auto payload = encode_control(session, util::view(plaintext), encrypted_payload);
    if (session->broadcast_ref->control_server.send(payload, session->control.peer)) {
      TUPLE_2D(port, addr, platf::from_sockaddr_ex((sockaddr *) &session->control.peer->address.address));
      BOOST_LOG(warning) << "Couldn't send HDR mode to ["sv << addr << ':' << port << ']';

      return -1;
    }

    BOOST_LOG(debug) << "Sent HDR mode: " << hdr_info->enabled;
    return 0;
  }

  void
  controlBroadcastThread(control_server_t *server) {
    server->map(packetTypes[IDX_PERIODIC_PING], [](session_t *session, const std::string_view &payload) {
      BOOST_LOG(verbose) << "type [IDX_START_A]"sv;
    });

    server->map(packetTypes[IDX_START_A], [&](session_t *session, const std::string_view &payload) {
      BOOST_LOG(debug) << "type [IDX_START_A]"sv;
    });

    server->map(packetTypes[IDX_START_B], [&](session_t *session, const std::string_view &payload) {
      BOOST_LOG(debug) << "type [IDX_START_B]"sv;
    });

    server->map(packetTypes[IDX_LOSS_STATS], [&](session_t *session, const std::string_view &payload) {
      int32_t *stats = (int32_t *) payload.data();
      auto count = stats[0];
      std::chrono::milliseconds t { stats[1] };

      auto lastGoodFrame = stats[3];

      BOOST_LOG(verbose)
        << "type [IDX_LOSS_STATS]"sv << std::endl
        << "---begin stats---" << std::endl
        << "loss count since last report [" << count << ']' << std::endl
        << "time in milli since last report [" << t.count() << ']' << std::endl
        << "last good frame [" << lastGoodFrame << ']' << std::endl
        << "---end stats---";
    });

    server->map(packetTypes[IDX_REQUEST_IDR_FRAME], [&](session_t *session, const std::string_view &payload) {
      BOOST_LOG(debug) << "type [IDX_REQUEST_IDR_FRAME]"sv;

      session->video.idr_events->raise(true);
    });

    server->map(packetTypes[IDX_INVALIDATE_REF_FRAMES], [&](session_t *session, const std::string_view &payload) {
      auto frames = (std::int64_t *) payload.data();
      auto firstFrame = frames[0];
      auto lastFrame = frames[1];

      BOOST_LOG(debug)
        << "type [IDX_INVALIDATE_REF_FRAMES]"sv << std::endl
        << "firstFrame [" << firstFrame << ']' << std::endl
        << "lastFrame [" << lastFrame << ']';

      session->video.invalidate_ref_frames_events->raise(std::make_pair(firstFrame, lastFrame));
    });

    server->map(packetTypes[IDX_INPUT_DATA], [&](session_t *session, const std::string_view &payload) {
      BOOST_LOG(debug) << "type [IDX_INPUT_DATA]"sv;

      auto tagged_cipher_length = util::endian::big(*(int32_t *) payload.data());
      std::string_view tagged_cipher { payload.data() + sizeof(tagged_cipher_length), (size_t) tagged_cipher_length };

      std::vector<uint8_t> plaintext;

      auto &cipher = session->control.cipher;
      auto &iv = session->control.iv;
      if (cipher.decrypt(tagged_cipher, plaintext, &iv)) {
        // something went wrong :(

        BOOST_LOG(error) << "Failed to verify tag"sv;

        session::stop(*session);
        return;
      }

      if (tagged_cipher_length >= 16 + sizeof(crypto::aes_t)) {
        std::copy(payload.end() - 16, payload.end(), std::begin(iv));
      }

      input::passthrough(session->input, std::move(plaintext));
    });

    server->map(packetTypes[IDX_ENCRYPTED], [server](session_t *session, const std::string_view &payload) {
      BOOST_LOG(verbose) << "type [IDX_ENCRYPTED]"sv;

      auto header = (control_encrypted_p) (payload.data() - 2);

      auto length = util::endian::little(header->length);
      auto seq = util::endian::little(header->seq);

      if (length < (16 + 4 + 4)) {
        BOOST_LOG(warning) << "Control: Runt packet"sv;
        return;
      }

      auto tagged_cipher_length = length - 4;
      std::string_view tagged_cipher { (char *) header->payload(), (size_t) tagged_cipher_length };

      auto &cipher = session->control.cipher;
      crypto::aes_t iv {};
      iv[0] = (std::uint8_t) seq;

      // update control sequence
      ++session->control.seq;

      std::vector<uint8_t> plaintext;
      if (cipher.decrypt(tagged_cipher, plaintext, &iv)) {
        // something went wrong :(

        BOOST_LOG(error) << "Failed to verify tag"sv;

        session::stop(*session);
        return;
      }

      auto type = *(std::uint16_t *) plaintext.data();
      std::string_view next_payload { (char *) plaintext.data() + 4, plaintext.size() - 4 };

      if (type == packetTypes[IDX_ENCRYPTED]) {
        BOOST_LOG(error) << "Bad packet type [IDX_ENCRYPTED] found"sv;
        session::stop(*session);
        return;
      }

      // IDX_INPUT_DATA callback will attempt to decrypt unencrypted data, therefore we need pass it directly
      if (type == packetTypes[IDX_INPUT_DATA]) {
        plaintext.erase(std::begin(plaintext), std::begin(plaintext) + 4);
        input::passthrough(session->input, std::move(plaintext));
      }
      else {
        server->call(type, session, next_payload);
      }
    });

    // This thread handles latency-sensitive control messages
    platf::adjust_thread_priority(platf::thread_priority_e::critical);

    auto shutdown_event = mail::man->event<bool>(mail::broadcast_shutdown);
    while (!shutdown_event->peek()) {
      bool has_session_awaiting_peer = false;

      {
        auto lg = server->_map_addr_session.lock();

        auto now = std::chrono::steady_clock::now();

        KITTY_WHILE_LOOP(auto pos = std::begin(*server->_map_addr_session), pos != std::end(*server->_map_addr_session), {
          TUPLE_2D_REF(addr, port_session, *pos);
          auto session = port_session.second;

          if (now > session->pingTimeout) {
            BOOST_LOG(info) << addr << ": Ping Timeout"sv;
            session::stop(*session);
          }

          if (session->state.load(std::memory_order_acquire) == session::state_e::STOPPING) {
            pos = server->_map_addr_session->erase(pos);

            if (session->control.peer) {
              enet_peer_disconnect_now(session->control.peer, 0);
            }

            session->controlEnd.raise(true);
            continue;
          }

          // Remember if we have a session that's waiting for a peer to connect to the
          // control stream. This ensures the clients are properly notified even when
          // the app terminates before they finish connecting.
          if (!session->control.peer) {
            has_session_awaiting_peer = true;
          }
          else {
            auto &feedback_queue = session->control.feedback_queue;
            while (feedback_queue->peek()) {
              auto feedback_msg = feedback_queue->pop();

              send_feedback_msg(session, *feedback_msg);
            }

            auto &hdr_queue = session->control.hdr_queue;
            while (session->control.peer && hdr_queue->peek()) {
              auto hdr_info = hdr_queue->pop();

              send_hdr_mode(session, std::move(hdr_info));
            }
          }

          ++pos;
        })
      }

      // Don't break until any pending sessions either expire or connect
      if (proc::proc.running() == 0 && !has_session_awaiting_peer) {
        BOOST_LOG(info) << "Process terminated"sv;
        break;
      }

      server->iterate(150ms);
    }

    // Let all remaining connections know the server is shutting down
    // reason: graceful termination
    std::uint32_t reason = 0x80030023;

    control_terminate_t plaintext;
    plaintext.header.type = packetTypes[IDX_TERMINATION];
    plaintext.header.payloadLength = sizeof(plaintext.ec);
    plaintext.ec = util::endian::big<uint32_t>(reason);

    std::array<std::uint8_t,
      sizeof(control_encrypted_t) + crypto::cipher::round_to_pkcs7_padded(sizeof(plaintext)) + crypto::cipher::tag_size>
      encrypted_payload;

    auto lg = server->_map_addr_session.lock();
    for (auto pos = std::begin(*server->_map_addr_session); pos != std::end(*server->_map_addr_session); ++pos) {
      auto session = pos->second.second;

      // We may not have gotten far enough to have an ENet connection yet
      if (session->control.peer) {
        auto payload = encode_control(session, util::view(plaintext), encrypted_payload);

        if (server->send(payload, session->control.peer)) {
          TUPLE_2D(port, addr, platf::from_sockaddr_ex((sockaddr *) &session->control.peer->address.address));
          BOOST_LOG(warning) << "Couldn't send termination code to ["sv << addr << ':' << port << ']';
        }
      }

      session->shutdown_event->raise(true);
      session->controlEnd.raise(true);
    }

    server->flush();
  }

  void
  recvThread(broadcast_ctx_t &ctx) {
    std::map<asio::ip::address, message_queue_t> peer_to_video_session;
    std::map<asio::ip::address, message_queue_t> peer_to_audio_session;

    auto &video_sock = ctx.video_sock;
    auto &audio_sock = ctx.audio_sock;

    auto &message_queue_queue = ctx.message_queue_queue;
    auto broadcast_shutdown_event = mail::man->event<bool>(mail::broadcast_shutdown);

    auto &io = ctx.io;

    udp::endpoint peer;

    std::array<char, 2048> buf[2];
    std::function<void(const boost::system::error_code, size_t)> recv_func[2];

    auto populate_peer_to_session = [&]() {
      while (message_queue_queue->peek()) {
        auto message_queue_opt = message_queue_queue->pop();
        TUPLE_3D_REF(socket_type, addr, message_queue, *message_queue_opt);

        switch (socket_type) {
          case socket_e::video:
            if (message_queue) {
              peer_to_video_session.emplace(addr, message_queue);
            }
            else {
              peer_to_video_session.erase(addr);
            }
            break;
          case socket_e::audio:
            if (message_queue) {
              peer_to_audio_session.emplace(addr, message_queue);
            }
            else {
              peer_to_audio_session.erase(addr);
            }
            break;
        }
      }
    };

    auto recv_func_init = [&](udp::socket &sock, int buf_elem, std::map<asio::ip::address, message_queue_t> &peer_to_session) {
      recv_func[buf_elem] = [&, buf_elem](const boost::system::error_code &ec, size_t bytes) {
        auto fg = util::fail_guard([&]() {
          sock.async_receive_from(asio::buffer(buf[buf_elem]), peer, 0, recv_func[buf_elem]);
        });

        auto type_str = buf_elem ? "AUDIO"sv : "VIDEO"sv;
        BOOST_LOG(verbose) << "Recv: "sv << peer.address().to_string() << ':' << peer.port() << " :: " << type_str;

        populate_peer_to_session();

        // No data, yet no error
        if (ec == boost::system::errc::connection_refused || ec == boost::system::errc::connection_reset) {
          return;
        }

        if (ec || !bytes) {
          BOOST_LOG(error) << "Couldn't receive data from udp socket: "sv << ec.message();
          return;
        }

        auto it = peer_to_session.find(peer.address());
        if (it != std::end(peer_to_session)) {
          BOOST_LOG(debug) << "RAISE: "sv << peer.address().to_string() << ':' << peer.port() << " :: " << type_str;
          it->second->raise(peer.port(), std::string { buf[buf_elem].data(), bytes });
        }
      };
    };

    recv_func_init(video_sock, 0, peer_to_video_session);
    recv_func_init(audio_sock, 1, peer_to_audio_session);

    video_sock.async_receive_from(asio::buffer(buf[0]), peer, 0, recv_func[0]);
    audio_sock.async_receive_from(asio::buffer(buf[1]), peer, 0, recv_func[1]);

    while (!broadcast_shutdown_event->peek()) {
      io.run();
    }
  }

  void
  videoBroadcastThread(udp::socket &sock) {
    auto shutdown_event = mail::man->event<bool>(mail::broadcast_shutdown);
    auto packets = mail::man->queue<video::packet_t>(mail::video_packets);
    auto timebase = boost::posix_time::microsec_clock::universal_time();

    // Video traffic is sent on this thread
    platf::adjust_thread_priority(platf::thread_priority_e::high);

    stat_trackers::min_max_avg_tracker<uint16_t> frame_processing_latency_tracker;

    while (auto packet = packets->pop()) {
      if (shutdown_event->peek()) {
        break;
      }

      auto session = (session_t *) packet->channel_data;
      auto lowseq = session->video.lowseq;

      std::string_view payload { (char *) packet->data(), packet->data_size() };
      std::vector<uint8_t> payload_with_replacements;

      // Apply replacements on the packet payload before performing any other operations.
      // We need to know the final frame size to calculate the last packet size, and we
      // must avoid matching replacements against the frame header or any other non-video
      // part of the payload.
      if (packet->is_idr() && packet->replacements) {
        for (auto &replacement : *packet->replacements) {
          auto frame_old = replacement.old;
          auto frame_new = replacement._new;

          payload_with_replacements = replace(payload, frame_old, frame_new);
          payload = { (char *) payload_with_replacements.data(), payload_with_replacements.size() };
        }
      }

      video_short_frame_header_t frame_header = {};
      frame_header.headerType = 0x01;  // Short header type
      frame_header.frameType = packet->is_idr()                     ? 2 :
                               packet->after_ref_frame_invalidation ? 5 :
                                                                      1;
      frame_header.lastPayloadLen = (payload.size() + sizeof(frame_header)) % (session->config.packetsize - sizeof(NV_VIDEO_PACKET));
      if (frame_header.lastPayloadLen == 0) {
        frame_header.lastPayloadLen = session->config.packetsize - sizeof(NV_VIDEO_PACKET);
      }

      if (packet->frame_timestamp) {
        auto duration_to_latency = [](const std::chrono::steady_clock::duration &duration) {
          const auto duration_us = std::chrono::duration_cast<std::chrono::microseconds>(duration).count();
          return (uint16_t) std::clamp<decltype(duration_us)>((duration_us + 50) / 100, 0, std::numeric_limits<uint16_t>::max());
        };

        uint16_t latency = duration_to_latency(std::chrono::steady_clock::now() - *packet->frame_timestamp);

        if (config::sunshine.min_log_level <= 1) {
          // Print frame processing latency stats to debug log every 20 seconds
          auto print_info = [&](uint16_t min_latency, uint16_t max_latency, double avg_latency) {
            auto f = stat_trackers::one_digit_after_decimal();
            BOOST_LOG(debug) << "Frame processing latency (min/max/avg): " << f % (min_latency / 10.) << "ms/" << f % (max_latency / 10.) << "ms/" << f % (avg_latency / 10.) << "ms";
          };
          frame_processing_latency_tracker.collect_and_callback_on_interval(latency, print_info, 20s);
        }

        frame_header.frame_processing_latency = latency;
      }
      else {
        frame_header.frame_processing_latency = 0;
      }

      std::vector<uint8_t> payload_new;
      std::copy_n((uint8_t *) &frame_header, sizeof(frame_header), std::back_inserter(payload_new));
      std::copy(std::begin(payload), std::end(payload), std::back_inserter(payload_new));

      payload = { (char *) payload_new.data(), payload_new.size() };

      // insert packet headers
      auto blocksize = session->config.packetsize + MAX_RTP_HEADER_SIZE;
      auto payload_blocksize = blocksize - sizeof(video_packet_raw_t);

      auto fecPercentage = config::stream.fec_percentage;

      payload_new = insert(sizeof(video_packet_raw_t), payload_blocksize,
        payload, [&](void *p, int fecIndex, int end) {
          video_packet_raw_t *video_packet = (video_packet_raw_t *) p;

          video_packet->packet.flags = FLAG_CONTAINS_PIC_DATA;
        });

      payload = std::string_view { (char *) payload_new.data(), payload_new.size() };

      // With a fecpercentage of 255, if payload_new is broken up into more than a 100 data_shards
      // it will generate greater than DATA_SHARDS_MAX shards.
      // Therefore, we start breaking the data up into three separate fec blocks.
      auto multi_fec_threshold = 90 * blocksize;

      // We can go up to 4 fec blocks, but 3 is plenty
      constexpr auto MAX_FEC_BLOCKS = 3;

      std::array<std::string_view, MAX_FEC_BLOCKS> fec_blocks;
      decltype(fec_blocks)::iterator
        fec_blocks_begin = std::begin(fec_blocks),
        fec_blocks_end = std::begin(fec_blocks) + 1;

      auto lastBlockIndex = 0;
      if (payload.size() > multi_fec_threshold) {
        BOOST_LOG(verbose) << "Generating multiple FEC blocks"sv;

        // Align individual fec blocks to blocksize
        auto unaligned_size = payload.size() / MAX_FEC_BLOCKS;
        auto aligned_size = ((unaligned_size + (blocksize - 1)) / blocksize) * blocksize;

        // Break the data up into 3 blocks, each containing multiple complete video packets.
        fec_blocks[0] = payload.substr(0, aligned_size);
        fec_blocks[1] = payload.substr(aligned_size, aligned_size);
        fec_blocks[2] = payload.substr(aligned_size * 2);

        lastBlockIndex = 2 << 6;
        fec_blocks_end = std::end(fec_blocks);
      }
      else {
        BOOST_LOG(verbose) << "Generating single FEC block"sv;
        fec_blocks[0] = payload;
      }

      try {
        auto blockIndex = 0;
        std::for_each(fec_blocks_begin, fec_blocks_end, [&](std::string_view &current_payload) {
          auto packets = (current_payload.size() + (blocksize - 1)) / blocksize;

          for (int x = 0; x < packets; ++x) {
            auto *inspect = (video_packet_raw_t *) &current_payload[x * blocksize];

            inspect->packet.frameIndex = packet->frame_index();
            inspect->packet.streamPacketIndex = ((uint32_t) lowseq + x) << 8;

            // Match multiFecFlags with Moonlight
            inspect->packet.multiFecFlags = 0x10;
            inspect->packet.multiFecBlocks = (blockIndex << 4) | lastBlockIndex;

            if (x == 0) {
              inspect->packet.flags |= FLAG_SOF;
            }

            if (x == packets - 1) {
              inspect->packet.flags |= FLAG_EOF;
            }
          }

          auto shards = fec::encode(current_payload, blocksize, fecPercentage, session->config.minRequiredFecPackets);

          // set FEC info now that we know for sure what our percentage will be for this frame
          for (auto x = 0; x < shards.size(); ++x) {
            auto *inspect = (video_packet_raw_t *) shards.data(x);

            // RTP video timestamps use a 90 KHz clock
            auto now = boost::posix_time::microsec_clock::universal_time();
            auto timestamp = (now - timebase).total_microseconds() / (1000 / 90);

            inspect->packet.fecInfo =
              (x << 12 |
                shards.data_shards << 22 |
                shards.percentage << 4);

            inspect->rtp.header = 0x80 | FLAG_EXTENSION;
            inspect->rtp.sequenceNumber = util::endian::big<uint16_t>(lowseq + x);
            inspect->rtp.timestamp = util::endian::big<uint32_t>(timestamp);

            inspect->packet.multiFecBlocks = (blockIndex << 4) | lastBlockIndex;
            inspect->packet.frameIndex = packet->frame_index();
          }

          auto peer_address = session->video.peer.address();
          auto batch_info = platf::batched_send_info_t {
            shards.shards.begin(),
            shards.blocksize,
            shards.nr_shards,
            (uintptr_t) sock.native_handle(),
            peer_address,
            session->video.peer.port(),
          };

          // Use a batched send if it's supported on this platform
          if (!platf::send_batch(batch_info)) {
            // Batched send is not available, so send each packet individually
            BOOST_LOG(verbose) << "Falling back to unbatched send"sv;
            for (auto x = 0; x < shards.size(); ++x) {
              sock.send_to(asio::buffer(shards[x]), session->video.peer);
            }
          }

          if (packet->is_idr()) {
            BOOST_LOG(verbose) << "Key Frame ["sv << packet->frame_index() << "] :: send ["sv << shards.size() << "] shards..."sv;
          }
          else {
            BOOST_LOG(verbose) << "Frame ["sv << packet->frame_index() << "] :: send ["sv << shards.size() << "] shards..."sv << std::endl;
          }

          ++blockIndex;
          lowseq += shards.size();
        });

        session->video.lowseq = lowseq;
      }
      catch (const std::exception &e) {
        BOOST_LOG(error) << "Broadcast video failed "sv << e.what();
        std::this_thread::sleep_for(100ms);
      }
    }

    shutdown_event->raise(true);
  }

  void
  audioBroadcastThread(udp::socket &sock) {
    auto shutdown_event = mail::man->event<bool>(mail::broadcast_shutdown);
    auto packets = mail::man->queue<audio::packet_t>(mail::audio_packets);

    constexpr auto max_block_size = crypto::cipher::round_to_pkcs7_padded(2048);

    audio_packet_t audio_packet { (audio_packet_raw_t *) malloc(sizeof(audio_packet_raw_t) + max_block_size) };
    fec::rs_t rs { reed_solomon_new(RTPA_DATA_SHARDS, RTPA_FEC_SHARDS) };

    // For unknown reasons, the RS parity matrix computed by our RS implementation
    // doesn't match the one Nvidia uses for audio data. I'm not exactly sure why,
    // but we can simply replace it with the matrix generated by OpenFEC which
    // works correctly. This is possible because the data and FEC shard count is
    // constant and known in advance.
    const unsigned char parity[] = { 0x77, 0x40, 0x38, 0x0e, 0xc7, 0xa7, 0x0d, 0x6c };
    memcpy(rs.get()->p, parity, sizeof(parity));

    audio_packet->rtp.header = 0x80;
    audio_packet->rtp.packetType = 97;
    audio_packet->rtp.ssrc = 0;

    // Audio traffic is sent on this thread
    platf::adjust_thread_priority(platf::thread_priority_e::high);

    while (auto packet = packets->pop()) {
      if (shutdown_event->peek()) {
        break;
      }

      TUPLE_2D_REF(channel_data, packet_data, *packet);
      auto session = (session_t *) channel_data;

      auto sequenceNumber = session->audio.sequenceNumber;
      auto timestamp = session->audio.timestamp;

      // This will be mapped to big-endianness later
      // For now, encode_audio needs it to be the proper sequenceNumber
      audio_packet->rtp.sequenceNumber = sequenceNumber;

      auto bytes = encode_audio(session->config.featureFlags, packet_data, audio_packet, session->audio.avRiKeyId, session->audio.cipher);
      if (bytes < 0) {
        BOOST_LOG(error) << "Couldn't encode audio packet"sv;
        break;
      }

      audio_packet->rtp.sequenceNumber = util::endian::big(sequenceNumber);
      audio_packet->rtp.timestamp = util::endian::big(timestamp);

      session->audio.sequenceNumber++;
      session->audio.timestamp += session->config.audio.packetDuration;

      auto &shards_p = session->audio.shards_p;

      std::copy_n(audio_packet->payload(), bytes, shards_p[sequenceNumber % RTPA_DATA_SHARDS]);
      try {
        sock.send_to(asio::buffer((char *) audio_packet.get(), sizeof(audio_packet_raw_t) + bytes), session->audio.peer);

        BOOST_LOG(verbose) << "Audio ["sv << sequenceNumber << "] ::  send..."sv;

        auto &fec_packet = session->audio.fec_packet;
        // initialize the FEC header at the beginning of the FEC block
        if (sequenceNumber % RTPA_DATA_SHARDS == 0) {
          fec_packet->fecHeader.baseSequenceNumber = util::endian::big(sequenceNumber);
          fec_packet->fecHeader.baseTimestamp = util::endian::big(timestamp);
        }

        // generate parity shards at the end of the FEC block
        if ((sequenceNumber + 1) % RTPA_DATA_SHARDS == 0) {
          reed_solomon_encode(rs.get(), shards_p.begin(), RTPA_TOTAL_SHARDS, bytes);

          for (auto x = 0; x < RTPA_FEC_SHARDS; ++x) {
            fec_packet->rtp.sequenceNumber = util::endian::big<std::uint16_t>(sequenceNumber + x + 1);
            fec_packet->fecHeader.fecShardIndex = x;
            memcpy(fec_packet->payload(), shards_p[RTPA_DATA_SHARDS + x], bytes);
            sock.send_to(asio::buffer((char *) fec_packet.get(), sizeof(audio_fec_packet_raw_t) + bytes), session->audio.peer);
            BOOST_LOG(verbose) << "Audio FEC ["sv << (sequenceNumber & ~(RTPA_DATA_SHARDS - 1)) << ' ' << x << "] ::  send..."sv;
          }
        }
      }
      catch (const std::exception &e) {
        BOOST_LOG(error) << "Broadcast audio failed "sv << e.what();
        std::this_thread::sleep_for(100ms);
      }
    }

    shutdown_event->raise(true);
  }

<<<<<<< HEAD
  int
  start_broadcast(broadcast_ctx_t &ctx) {
    auto control_port = map_port(CONTROL_PORT);
    auto video_port = map_port(VIDEO_STREAM_PORT);
    auto audio_port = map_port(AUDIO_STREAM_PORT);

    if (ctx.control_server.bind(control_port)) {
      BOOST_LOG(error) << "Couldn't bind Control server to port ["sv << control_port << "], likely another process already bound to the port"sv;
=======
int start_broadcast(broadcast_ctx_t &ctx) {
  auto address_family = net::af_from_enum_string(config::sunshine.address_family);
  auto protocol       = address_family == net::IPV4 ? udp::v4() : udp::v6();
  auto control_port   = map_port(CONTROL_PORT);
  auto video_port     = map_port(VIDEO_STREAM_PORT);
  auto audio_port     = map_port(AUDIO_STREAM_PORT);

  if(ctx.control_server.bind(address_family, control_port)) {
    BOOST_LOG(error) << "Couldn't bind Control server to port ["sv << control_port << "], likely another process already bound to the port"sv;
>>>>>>> 0887cab0

      return -1;
    }

<<<<<<< HEAD
    boost::system::error_code ec;
    ctx.video_sock.open(udp::v4(), ec);
    if (ec) {
      BOOST_LOG(fatal) << "Couldn't open socket for Video server: "sv << ec.message();
=======
  boost::system::error_code ec;
  ctx.video_sock.open(protocol, ec);
  if(ec) {
    BOOST_LOG(fatal) << "Couldn't open socket for Video server: "sv << ec.message();
>>>>>>> 0887cab0

      return -1;
    }

<<<<<<< HEAD
    ctx.video_sock.bind(udp::endpoint(udp::v4(), video_port), ec);
    if (ec) {
      BOOST_LOG(fatal) << "Couldn't bind Video server to port ["sv << video_port << "]: "sv << ec.message();
=======
  ctx.video_sock.bind(udp::endpoint(protocol, video_port), ec);
  if(ec) {
    BOOST_LOG(fatal) << "Couldn't bind Video server to port ["sv << video_port << "]: "sv << ec.message();
>>>>>>> 0887cab0

      return -1;
    }

<<<<<<< HEAD
    ctx.audio_sock.open(udp::v4(), ec);
    if (ec) {
      BOOST_LOG(fatal) << "Couldn't open socket for Audio server: "sv << ec.message();
=======
  ctx.audio_sock.open(protocol, ec);
  if(ec) {
    BOOST_LOG(fatal) << "Couldn't open socket for Audio server: "sv << ec.message();
>>>>>>> 0887cab0

      return -1;
    }

<<<<<<< HEAD
    ctx.audio_sock.bind(udp::endpoint(udp::v4(), audio_port), ec);
    if (ec) {
      BOOST_LOG(fatal) << "Couldn't bind Audio server to port ["sv << audio_port << "]: "sv << ec.message();
=======
  ctx.audio_sock.bind(udp::endpoint(protocol, audio_port), ec);
  if(ec) {
    BOOST_LOG(fatal) << "Couldn't bind Audio server to port ["sv << audio_port << "]: "sv << ec.message();
>>>>>>> 0887cab0

      return -1;
    }

    ctx.message_queue_queue = std::make_shared<message_queue_queue_t::element_type>(30);

    ctx.video_thread = std::thread { videoBroadcastThread, std::ref(ctx.video_sock) };
    ctx.audio_thread = std::thread { audioBroadcastThread, std::ref(ctx.audio_sock) };
    ctx.control_thread = std::thread { controlBroadcastThread, &ctx.control_server };

    ctx.recv_thread = std::thread { recvThread, std::ref(ctx) };

    return 0;
  }

  void
  end_broadcast(broadcast_ctx_t &ctx) {
    auto broadcast_shutdown_event = mail::man->event<bool>(mail::broadcast_shutdown);

    broadcast_shutdown_event->raise(true);

    auto video_packets = mail::man->queue<video::packet_t>(mail::video_packets);
    auto audio_packets = mail::man->queue<audio::packet_t>(mail::audio_packets);

    // Minimize delay stopping video/audio threads
    video_packets->stop();
    audio_packets->stop();

    ctx.message_queue_queue->stop();
    ctx.io.stop();

    ctx.video_sock.close();
    ctx.audio_sock.close();

    video_packets.reset();
    audio_packets.reset();

    BOOST_LOG(debug) << "Waiting for main listening thread to end..."sv;
    ctx.recv_thread.join();
    BOOST_LOG(debug) << "Waiting for main video thread to end..."sv;
    ctx.video_thread.join();
    BOOST_LOG(debug) << "Waiting for main audio thread to end..."sv;
    ctx.audio_thread.join();
    BOOST_LOG(debug) << "Waiting for main control thread to end..."sv;
    ctx.control_thread.join();
    BOOST_LOG(debug) << "All broadcasting threads ended"sv;

    broadcast_shutdown_event->reset();
  }

  int
  recv_ping(decltype(broadcast)::ptr_t ref, socket_e type, udp::endpoint &peer, std::chrono::milliseconds timeout) {
    auto constexpr ping = "PING"sv;

    auto messages = std::make_shared<message_queue_t::element_type>(30);
    ref->message_queue_queue->raise(type, peer.address(), messages);

    auto fg = util::fail_guard([&]() {
      messages->stop();

      // remove message queue from session
      ref->message_queue_queue->raise(type, peer.address(), nullptr);
    });

    auto start_time = std::chrono::steady_clock::now();
    auto current_time = start_time;

    while (current_time - start_time < config::stream.ping_timeout) {
      auto delta_time = current_time - start_time;

      auto msg_opt = messages->pop(config::stream.ping_timeout - delta_time);
      if (!msg_opt) {
        break;
      }

      TUPLE_2D_REF(port, msg, *msg_opt);
      if (msg == ping) {
        BOOST_LOG(debug) << "Received ping from "sv << peer.address() << ':' << port << " ["sv << util::hex_vec(msg) << ']';

        // Update connection details.
        {
          auto addr_str = peer.address().to_string();

          auto &connections = ref->audio_video_connections;

          auto lg = connections.lock();

          std::remove_reference_t<decltype(*connections)>::iterator pos = std::end(*connections);

          for (auto it = std::begin(*connections); it != std::end(*connections); ++it) {
            TUPLE_2D_REF(addr, port_ref, *it);

            if (!port_ref && addr_str == addr) {
              pos = it;
            }
            else if (port_ref == port) {
              break;
            }
          }

          if (pos == std::end(*connections)) {
            continue;
          }

          pos->second = port;
          peer.port(port);
        }

        return port;
      }

      BOOST_LOG(debug) << "Received non-ping from "sv << peer.address() << ':' << port << " ["sv << util::hex_vec(msg) << ']';

      current_time = std::chrono::steady_clock::now();
    }

    BOOST_LOG(error) << "Initial Ping Timeout"sv;
    return -1;
  }

  void
  videoThread(session_t *session) {
    auto fg = util::fail_guard([&]() {
      session::stop(*session);
    });

    while_starting_do_nothing(session->state);

    auto ref = broadcast.ref();
    auto port = recv_ping(ref, socket_e::video, session->video.peer, config::stream.ping_timeout);
    if (port < 0) {
      return;
    }

    // Enable QoS tagging on video traffic if requested by the client
    if (session->config.videoQosType) {
      auto address = session->video.peer.address();
      session->video.qos = platf::enable_socket_qos(ref->video_sock.native_handle(), address,
        session->video.peer.port(), platf::qos_data_type_e::video);
    }

    BOOST_LOG(debug) << "Start capturing Video"sv;
    video::capture(session->mail, session->config.monitor, session);
  }

  void
  audioThread(session_t *session) {
    auto fg = util::fail_guard([&]() {
      session::stop(*session);
    });

    while_starting_do_nothing(session->state);

    auto ref = broadcast.ref();
    auto port = recv_ping(ref, socket_e::audio, session->audio.peer, config::stream.ping_timeout);
    if (port < 0) {
      return;
    }

    // Enable QoS tagging on audio traffic if requested by the client
    if (session->config.audioQosType) {
      auto address = session->audio.peer.address();
      session->audio.qos = platf::enable_socket_qos(ref->audio_sock.native_handle(), address,
        session->audio.peer.port(), platf::qos_data_type_e::audio);
    }

    BOOST_LOG(debug) << "Start capturing Audio"sv;
    audio::capture(session->mail, session->config.audio, session);
  }

  namespace session {
    std::atomic_uint running_sessions;

    state_e
    state(session_t &session) {
      return session.state.load(std::memory_order_relaxed);
    }

    void
    stop(session_t &session) {
      while_starting_do_nothing(session.state);
      auto expected = state_e::RUNNING;
      auto already_stopping = !session.state.compare_exchange_strong(expected, state_e::STOPPING);
      if (already_stopping) {
        return;
      }

      session.shutdown_event->raise(true);
    }

    void
    join(session_t &session) {
      // Current Nvidia drivers have a bug where NVENC can deadlock the encoder thread with hardware-accelerated
      // GPU scheduling enabled. If this happens, we will terminate ourselves and the service can restart.
      // The alternative is that Sunshine can never start another session until it's manually restarted.
      auto task = []() {
        BOOST_LOG(fatal) << "Hang detected! Session failed to terminate in 10 seconds."sv;
        log_flush();
        std::abort();
      };
      auto force_kill = task_pool.pushDelayed(task, 10s).task_id;
      auto fg = util::fail_guard([&force_kill]() {
        // Cancel the kill task if we manage to return from this function
        task_pool.cancel(force_kill);
      });

      BOOST_LOG(debug) << "Waiting for video to end..."sv;
      session.videoThread.join();
      BOOST_LOG(debug) << "Waiting for audio to end..."sv;
      session.audioThread.join();
      BOOST_LOG(debug) << "Waiting for control to end..."sv;
      session.controlEnd.view();
      // Reset input on session stop to avoid stuck repeated keys
      BOOST_LOG(debug) << "Resetting Input..."sv;
      input::reset(session.input);

      BOOST_LOG(debug) << "Removing references to any connections..."sv;
      {
        auto video_addr = session.video.peer.address().to_string();
        auto audio_addr = session.audio.peer.address().to_string();

        auto video_port = session.video.peer.port();
        auto audio_port = session.audio.peer.port();

        auto &connections = session.broadcast_ref->audio_video_connections;

        auto lg = connections.lock();

        auto validate_size = connections->size();
        for (auto it = std::begin(*connections); it != std::end(*connections);) {
          TUPLE_2D_REF(addr, port, *it);

          if ((video_port == port && video_addr == addr) ||
              (audio_port == port && audio_addr == addr)) {
            it = connections->erase(it);
          }
          else {
            ++it;
          }
        }

        auto new_size = connections->size();
        if (validate_size != new_size + 2) {
          BOOST_LOG(warning) << "Couldn't remove reference to session connections: ending all broadcasts"sv;

          // A reference to the event object is still stored somewhere else. So no need to keep
          // a reference to it.
          mail::man->event<bool>(mail::broadcast_shutdown)->raise(true);
        }
      }

      // If this is the last session, invoke the platform callbacks
      if (--running_sessions == 0) {
        platf::streaming_will_stop();
      }

      BOOST_LOG(debug) << "Session ended"sv;
    }

    int
    start(session_t &session, const std::string &addr_string) {
      session.input = input::alloc(session.mail);

      session.broadcast_ref = broadcast.ref();
      if (!session.broadcast_ref) {
        return -1;
      }

      session.broadcast_ref->control_server.emplace_addr_to_session(addr_string, session);

      auto addr = boost::asio::ip::make_address(addr_string);
      session.video.peer.address(addr);
      session.video.peer.port(0);

      session.audio.peer.address(addr);
      session.audio.peer.port(0);

      {
        auto &connections = session.broadcast_ref->audio_video_connections;

        auto lg = connections.lock();

        // allocate a location for connections
        connections->emplace_back(addr_string, 0);
        connections->emplace_back(addr_string, 0);
      }

      session.pingTimeout = std::chrono::steady_clock::now() + config::stream.ping_timeout;

      session.audioThread = std::thread { audioThread, &session };
      session.videoThread = std::thread { videoThread, &session };

      session.state.store(state_e::RUNNING, std::memory_order_relaxed);

      // If this is the first session, invoke the platform callbacks
      if (++running_sessions == 1) {
        platf::streaming_will_start();
      }

      return 0;
    }

    std::shared_ptr<session_t>
    alloc(config_t &config, crypto::aes_t &gcm_key, crypto::aes_t &iv) {
      auto session = std::make_shared<session_t>();

      auto mail = std::make_shared<safe::mail_raw_t>();

      session->shutdown_event = mail->event<bool>(mail::shutdown);

      session->config = config;

      session->control.feedback_queue = mail->queue<platf::gamepad_feedback_msg_t>(mail::gamepad_feedback);
      session->control.hdr_queue = mail->event<video::hdr_info_t>(mail::hdr);
      session->control.iv = iv;
      session->control.cipher = crypto::cipher::gcm_t {
        gcm_key, false
      };

      session->video.idr_events = mail->event<bool>(mail::idr);
      session->video.invalidate_ref_frames_events = mail->event<std::pair<int64_t, int64_t>>(mail::invalidate_ref_frames);
      session->video.lowseq = 0;

      constexpr auto max_block_size = crypto::cipher::round_to_pkcs7_padded(2048);

      util::buffer_t<char> shards { RTPA_TOTAL_SHARDS * max_block_size };
      util::buffer_t<uint8_t *> shards_p { RTPA_TOTAL_SHARDS };

      for (auto x = 0; x < RTPA_TOTAL_SHARDS; ++x) {
        shards_p[x] = (uint8_t *) &shards[x * max_block_size];
      }

      // Audio FEC spans multiple audio packets,
      // therefore its session specific
      session->audio.shards = std::move(shards);
      session->audio.shards_p = std::move(shards_p);

      session->audio.fec_packet.reset((audio_fec_packet_raw_t *) malloc(sizeof(audio_fec_packet_raw_t) + max_block_size));

      session->audio.fec_packet->rtp.header = 0x80;
      session->audio.fec_packet->rtp.packetType = 127;
      session->audio.fec_packet->rtp.timestamp = 0;
      session->audio.fec_packet->rtp.ssrc = 0;

      session->audio.fec_packet->fecHeader.payloadType = 97;
      session->audio.fec_packet->fecHeader.ssrc = 0;

      session->audio.cipher = crypto::cipher::cbc_t {
        gcm_key, true
      };

      session->audio.avRiKeyId = util::endian::big(*(std::uint32_t *) iv.data());
      session->audio.sequenceNumber = 0;
      session->audio.timestamp = 0;

      session->control.peer = nullptr;
      session->state.store(state_e::STOPPED, std::memory_order_relaxed);

      session->mail = std::move(mail);

      return session;
    }
  }  // namespace session
}  // namespace stream<|MERGE_RESOLUTION|>--- conflicted
+++ resolved
@@ -204,18 +204,11 @@
     // encrypted control_header_v2 and payload data follow
   } *control_encrypted_p;
 
-<<<<<<< HEAD
   struct audio_fec_packet_raw_t {
     uint8_t *
     payload() {
       return (uint8_t *) (this + 1);
     }
-=======
-class control_server_t {
-public:
-  int bind(net::af_e address_family, std::uint16_t port) {
-    _host = net::host_create(address_family, _addr, config::stream.channels, port);
->>>>>>> 0887cab0
 
     RTP_PACKET rtp;
     AUDIO_FEC_HEADER fecHeader;
@@ -264,8 +257,8 @@
   class control_server_t {
   public:
     int
-    bind(std::uint16_t port) {
-      _host = net::host_create(_addr, config::stream.channels, port);
+    bind(net::af_e address_family, std::uint16_t port) {
+      _host = net::host_create(address_family, _addr, config::stream.channels, port);
 
       return !(bool) _host;
     }
@@ -1412,80 +1405,45 @@
     shutdown_event->raise(true);
   }
 
-<<<<<<< HEAD
   int
   start_broadcast(broadcast_ctx_t &ctx) {
+    auto address_family = net::af_from_enum_string(config::sunshine.address_family);
+    auto protocol       = address_family == net::IPV4 ? udp::v4() : udp::v6();
     auto control_port = map_port(CONTROL_PORT);
     auto video_port = map_port(VIDEO_STREAM_PORT);
     auto audio_port = map_port(AUDIO_STREAM_PORT);
 
-    if (ctx.control_server.bind(control_port)) {
+    if (ctx.control_server.bind(address_family, control_port)) {
       BOOST_LOG(error) << "Couldn't bind Control server to port ["sv << control_port << "], likely another process already bound to the port"sv;
-=======
-int start_broadcast(broadcast_ctx_t &ctx) {
-  auto address_family = net::af_from_enum_string(config::sunshine.address_family);
-  auto protocol       = address_family == net::IPV4 ? udp::v4() : udp::v6();
-  auto control_port   = map_port(CONTROL_PORT);
-  auto video_port     = map_port(VIDEO_STREAM_PORT);
-  auto audio_port     = map_port(AUDIO_STREAM_PORT);
-
-  if(ctx.control_server.bind(address_family, control_port)) {
-    BOOST_LOG(error) << "Couldn't bind Control server to port ["sv << control_port << "], likely another process already bound to the port"sv;
->>>>>>> 0887cab0
 
       return -1;
     }
 
-<<<<<<< HEAD
     boost::system::error_code ec;
     ctx.video_sock.open(udp::v4(), ec);
     if (ec) {
       BOOST_LOG(fatal) << "Couldn't open socket for Video server: "sv << ec.message();
-=======
-  boost::system::error_code ec;
-  ctx.video_sock.open(protocol, ec);
-  if(ec) {
-    BOOST_LOG(fatal) << "Couldn't open socket for Video server: "sv << ec.message();
->>>>>>> 0887cab0
 
       return -1;
     }
 
-<<<<<<< HEAD
     ctx.video_sock.bind(udp::endpoint(udp::v4(), video_port), ec);
     if (ec) {
       BOOST_LOG(fatal) << "Couldn't bind Video server to port ["sv << video_port << "]: "sv << ec.message();
-=======
-  ctx.video_sock.bind(udp::endpoint(protocol, video_port), ec);
-  if(ec) {
-    BOOST_LOG(fatal) << "Couldn't bind Video server to port ["sv << video_port << "]: "sv << ec.message();
->>>>>>> 0887cab0
 
       return -1;
     }
 
-<<<<<<< HEAD
     ctx.audio_sock.open(udp::v4(), ec);
     if (ec) {
       BOOST_LOG(fatal) << "Couldn't open socket for Audio server: "sv << ec.message();
-=======
-  ctx.audio_sock.open(protocol, ec);
-  if(ec) {
-    BOOST_LOG(fatal) << "Couldn't open socket for Audio server: "sv << ec.message();
->>>>>>> 0887cab0
 
       return -1;
     }
 
-<<<<<<< HEAD
     ctx.audio_sock.bind(udp::endpoint(udp::v4(), audio_port), ec);
     if (ec) {
       BOOST_LOG(fatal) << "Couldn't bind Audio server to port ["sv << audio_port << "]: "sv << ec.message();
-=======
-  ctx.audio_sock.bind(udp::endpoint(protocol, audio_port), ec);
-  if(ec) {
-    BOOST_LOG(fatal) << "Couldn't bind Audio server to port ["sv << audio_port << "]: "sv << ec.message();
->>>>>>> 0887cab0
 
       return -1;
     }
