--- conflicted
+++ resolved
@@ -9,11 +9,8 @@
 #include "thread_safe.h"
 #include "utility.h"
 
-<<<<<<< HEAD
-=======
 #include <bitset>
 
->>>>>>> 34054a20
 namespace audio {
   enum stream_config_e : int {
     STEREO,  ///< Stereo
