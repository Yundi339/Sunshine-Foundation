/**
 * @file src/platform/windows/display_vram.cpp
 * @brief todo
 */
#include <cmath>

#include <d3dcompiler.h>
#include <directxmath.h>

extern "C" {
#include <libavcodec/avcodec.h>
#include <libavutil/hwcontext_d3d11va.h>
}

#include "display.h"
#include "misc.h"
#include "src/config.h"
#include "src/logging.h"
#include "src/nvenc/nvenc_config.h"
#include "src/nvenc/nvenc_d3d11.h"
#include "src/nvenc/nvenc_utils.h"
#include "src/video.h"

#include <AMF/core/Factory.h>

#include <boost/algorithm/string/predicate.hpp>

#define SUNSHINE_SHADERS_DIR SUNSHINE_ASSETS_DIR "/shaders/directx"
namespace platf {
  using namespace std::literals;
}

static void
free_frame(AVFrame *frame) {
  av_frame_free(&frame);
}

using frame_t = util::safe_ptr<AVFrame, free_frame>;

namespace platf::dxgi {

  template <class T>
  buf_t
  make_buffer(device_t::pointer device, const T &t) {
    static_assert(sizeof(T) % 16 == 0, "Buffer needs to be aligned on a 16-byte alignment");

    D3D11_BUFFER_DESC buffer_desc {
      sizeof(T),
      D3D11_USAGE_IMMUTABLE,
      D3D11_BIND_CONSTANT_BUFFER
    };

    D3D11_SUBRESOURCE_DATA init_data {
      &t
    };

    buf_t::pointer buf_p;
    auto status = device->CreateBuffer(&buffer_desc, &init_data, &buf_p);
    if (status) {
      BOOST_LOG(error) << "Failed to create buffer: [0x"sv << util::hex(status).to_string_view() << ']';
      return nullptr;
    }

    return buf_t { buf_p };
  }

  blend_t
  make_blend(device_t::pointer device, bool enable, bool invert) {
    D3D11_BLEND_DESC bdesc {};
    auto &rt = bdesc.RenderTarget[0];
    rt.BlendEnable = enable;
    rt.RenderTargetWriteMask = D3D11_COLOR_WRITE_ENABLE_ALL;

    if (enable) {
      rt.BlendOp = D3D11_BLEND_OP_ADD;
      rt.BlendOpAlpha = D3D11_BLEND_OP_ADD;

      if (invert) {
        // Invert colors
        rt.SrcBlend = D3D11_BLEND_INV_DEST_COLOR;
        rt.DestBlend = D3D11_BLEND_INV_SRC_COLOR;
      }
      else {
        // Regular alpha blending
        rt.SrcBlend = D3D11_BLEND_SRC_ALPHA;
        rt.DestBlend = D3D11_BLEND_INV_SRC_ALPHA;
      }

      rt.SrcBlendAlpha = D3D11_BLEND_ZERO;
      rt.DestBlendAlpha = D3D11_BLEND_ZERO;
    }

    blend_t blend;
    auto status = device->CreateBlendState(&bdesc, &blend);
    if (status) {
      BOOST_LOG(error) << "Failed to create blend state: [0x"sv << util::hex(status).to_string_view() << ']';
      return nullptr;
    }

    return blend;
  }

  blob_t convert_yuv420_packed_uv_type0_ps_hlsl;
  blob_t convert_yuv420_packed_uv_type0_ps_linear_hlsl;
  blob_t convert_yuv420_packed_uv_type0_ps_perceptual_quantizer_hlsl;
  blob_t convert_yuv420_packed_uv_type0_vs_hlsl;
  blob_t convert_yuv420_planar_y_ps_hlsl;
  blob_t convert_yuv420_planar_y_ps_linear_hlsl;
  blob_t convert_yuv420_planar_y_ps_perceptual_quantizer_hlsl;
  blob_t convert_yuv420_planar_y_vs_hlsl;
  blob_t cursor_ps_hlsl;
  blob_t cursor_ps_normalize_white_hlsl;
  blob_t cursor_vs_hlsl;

  struct img_d3d_t: public platf::img_t {
    // These objects are owned by the display_t's ID3D11Device
    texture2d_t capture_texture;
    render_target_t capture_rt;
    keyed_mutex_t capture_mutex;

    // This is the shared handle used by hwdevice_t to open capture_texture
    HANDLE encoder_texture_handle = {};

    // Set to true if the image corresponds to a dummy texture used prior to
    // the first successful capture of a desktop frame
    bool dummy = false;

    // Set to true if the image is blank (contains no content at all, including a cursor)
    bool blank = true;

    // Unique identifier for this image
    uint32_t id = 0;

    // DXGI format of this image texture
    DXGI_FORMAT format;

    virtual ~img_d3d_t() override {
      if (encoder_texture_handle) {
        CloseHandle(encoder_texture_handle);
      }
    };
  };

  struct texture_lock_helper {
    keyed_mutex_t _mutex;
    bool _locked = false;

    texture_lock_helper(const texture_lock_helper &) = delete;
    texture_lock_helper &
    operator=(const texture_lock_helper &) = delete;

    texture_lock_helper(texture_lock_helper &&other) {
      _mutex.reset(other._mutex.release());
      _locked = other._locked;
      other._locked = false;
    }

    texture_lock_helper &
    operator=(texture_lock_helper &&other) {
      if (_locked) _mutex->ReleaseSync(0);
      _mutex.reset(other._mutex.release());
      _locked = other._locked;
      other._locked = false;
      return *this;
    }

    texture_lock_helper(IDXGIKeyedMutex *mutex):
        _mutex(mutex) {
      if (_mutex) _mutex->AddRef();
    }

    ~texture_lock_helper() {
      if (_locked) _mutex->ReleaseSync(0);
    }

    bool
    lock() {
      if (_locked) return true;
      HRESULT status = _mutex->AcquireSync(0, INFINITE);
      if (status == S_OK) {
        _locked = true;
      }
      else {
        BOOST_LOG(error) << "Failed to acquire texture mutex [0x"sv << util::hex(status).to_string_view() << ']';
      }
      return _locked;
    }
  };

  util::buffer_t<std::uint8_t>
  make_cursor_xor_image(const util::buffer_t<std::uint8_t> &img_data, DXGI_OUTDUPL_POINTER_SHAPE_INFO shape_info) {
    constexpr std::uint32_t inverted = 0xFFFFFFFF;
    constexpr std::uint32_t transparent = 0;

    switch (shape_info.Type) {
      case DXGI_OUTDUPL_POINTER_SHAPE_TYPE_COLOR:
        // This type doesn't require any XOR-blending
        return {};
      case DXGI_OUTDUPL_POINTER_SHAPE_TYPE_MASKED_COLOR: {
        util::buffer_t<std::uint8_t> cursor_img = img_data;
        std::for_each((std::uint32_t *) std::begin(cursor_img), (std::uint32_t *) std::end(cursor_img), [](auto &pixel) {
          auto alpha = (std::uint8_t)((pixel >> 24) & 0xFF);
          if (alpha == 0xFF) {
            // Pixels with 0xFF alpha will be XOR-blended as is.
          }
          else if (alpha == 0x00) {
            // Pixels with 0x00 alpha will be blended by make_cursor_alpha_image().
            // We make them transparent for the XOR-blended cursor image.
            pixel = transparent;
          }
          else {
            // Other alpha values are illegal in masked color cursors
            BOOST_LOG(warning) << "Illegal alpha value in masked color cursor: " << alpha;
          }
        });
        return cursor_img;
      }
      case DXGI_OUTDUPL_POINTER_SHAPE_TYPE_MONOCHROME:
        // Monochrome is handled below
        break;
      default:
        BOOST_LOG(error) << "Invalid cursor shape type: " << shape_info.Type;
        return {};
    }

    shape_info.Height /= 2;

    util::buffer_t<std::uint8_t> cursor_img { shape_info.Width * shape_info.Height * 4 };

    auto bytes = shape_info.Pitch * shape_info.Height;
    auto pixel_begin = (std::uint32_t *) std::begin(cursor_img);
    auto pixel_data = pixel_begin;
    auto and_mask = std::begin(img_data);
    auto xor_mask = std::begin(img_data) + bytes;

    for (auto x = 0; x < bytes; ++x) {
      for (auto c = 7; c >= 0; --c) {
        auto bit = 1 << c;
        auto color_type = ((*and_mask & bit) ? 1 : 0) + ((*xor_mask & bit) ? 2 : 0);

        switch (color_type) {
          case 0:  // Opaque black (handled by alpha-blending)
          case 2:  // Opaque white (handled by alpha-blending)
          case 1:  // Color of screen (transparent)
            *pixel_data = transparent;
            break;
          case 3:  // Inverse of screen
            *pixel_data = inverted;
            break;
        }

        ++pixel_data;
      }
      ++and_mask;
      ++xor_mask;
    }

    return cursor_img;
  }

  util::buffer_t<std::uint8_t>
  make_cursor_alpha_image(const util::buffer_t<std::uint8_t> &img_data, DXGI_OUTDUPL_POINTER_SHAPE_INFO shape_info) {
    constexpr std::uint32_t black = 0xFF000000;
    constexpr std::uint32_t white = 0xFFFFFFFF;
    constexpr std::uint32_t transparent = 0;

    switch (shape_info.Type) {
      case DXGI_OUTDUPL_POINTER_SHAPE_TYPE_MASKED_COLOR: {
        util::buffer_t<std::uint8_t> cursor_img = img_data;
        std::for_each((std::uint32_t *) std::begin(cursor_img), (std::uint32_t *) std::end(cursor_img), [](auto &pixel) {
          auto alpha = (std::uint8_t)((pixel >> 24) & 0xFF);
          if (alpha == 0xFF) {
            // Pixels with 0xFF alpha will be XOR-blended by make_cursor_xor_image().
            // We make them transparent for the alpha-blended cursor image.
            pixel = transparent;
          }
          else if (alpha == 0x00) {
            // Pixels with 0x00 alpha will be blended as opaque with the alpha-blended image.
            pixel |= 0xFF000000;
          }
          else {
            // Other alpha values are illegal in masked color cursors
            BOOST_LOG(warning) << "Illegal alpha value in masked color cursor: " << alpha;
          }
        });
        return cursor_img;
      }
      case DXGI_OUTDUPL_POINTER_SHAPE_TYPE_COLOR:
        // Color cursors are just an ARGB bitmap which requires no processing.
        return img_data;
      case DXGI_OUTDUPL_POINTER_SHAPE_TYPE_MONOCHROME:
        // Monochrome cursors are handled below.
        break;
      default:
        BOOST_LOG(error) << "Invalid cursor shape type: " << shape_info.Type;
        return {};
    }

    shape_info.Height /= 2;

    util::buffer_t<std::uint8_t> cursor_img { shape_info.Width * shape_info.Height * 4 };

    auto bytes = shape_info.Pitch * shape_info.Height;
    auto pixel_begin = (std::uint32_t *) std::begin(cursor_img);
    auto pixel_data = pixel_begin;
    auto and_mask = std::begin(img_data);
    auto xor_mask = std::begin(img_data) + bytes;

    for (auto x = 0; x < bytes; ++x) {
      for (auto c = 7; c >= 0; --c) {
        auto bit = 1 << c;
        auto color_type = ((*and_mask & bit) ? 1 : 0) + ((*xor_mask & bit) ? 2 : 0);

        switch (color_type) {
          case 0:  // Opaque black
            *pixel_data = black;
            break;
          case 2:  // Opaque white
            *pixel_data = white;
            break;
          case 3:  // Inverse of screen (handled by XOR blending)
          case 1:  // Color of screen (transparent)
            *pixel_data = transparent;
            break;
        }

        ++pixel_data;
      }
      ++and_mask;
      ++xor_mask;
    }

    return cursor_img;
  }

  blob_t
  compile_shader(LPCSTR file, LPCSTR entrypoint, LPCSTR shader_model) {
    blob_t::pointer msg_p = nullptr;
    blob_t::pointer compiled_p;

    DWORD flags = D3DCOMPILE_ENABLE_STRICTNESS;

#ifndef NDEBUG
    flags |= D3DCOMPILE_DEBUG | D3DCOMPILE_SKIP_OPTIMIZATION;
#endif

    auto wFile = from_utf8(file);
    auto status = D3DCompileFromFile(wFile.c_str(), nullptr, D3D_COMPILE_STANDARD_FILE_INCLUDE, entrypoint, shader_model, flags, 0, &compiled_p, &msg_p);

    if (msg_p) {
      BOOST_LOG(warning) << std::string_view { (const char *) msg_p->GetBufferPointer(), msg_p->GetBufferSize() - 1 };
      msg_p->Release();
    }

    if (status) {
      BOOST_LOG(error) << "Couldn't compile ["sv << file << "] [0x"sv << util::hex(status).to_string_view() << ']';
      return nullptr;
    }

    return blob_t { compiled_p };
  }

  blob_t
  compile_pixel_shader(LPCSTR file) {
    return compile_shader(file, "main_ps", "ps_5_0");
  }

  blob_t
  compile_vertex_shader(LPCSTR file) {
    return compile_shader(file, "main_vs", "vs_5_0");
  }

  class d3d_base_encode_device final {
  public:
    int
    convert(platf::img_t &img_base) {
      // Garbage collect mapped capture images whose weak references have expired
      for (auto it = img_ctx_map.begin(); it != img_ctx_map.end();) {
        if (it->second.img_weak.expired()) {
          it = img_ctx_map.erase(it);
        }
        else {
          it++;
        }
      }

      auto &img = (img_d3d_t &) img_base;
      if (!img.blank) {
        auto &img_ctx = img_ctx_map[img.id];

        // Open the shared capture texture with our ID3D11Device
        if (initialize_image_context(img, img_ctx)) {
          return -1;
        }

        // Acquire encoder mutex to synchronize with capture code
        auto status = img_ctx.encoder_mutex->AcquireSync(0, INFINITE);
        if (status != S_OK) {
          BOOST_LOG(error) << "Failed to acquire encoder mutex [0x"sv << util::hex(status).to_string_view() << ']';
          return -1;
        }

        device_ctx->OMSetRenderTargets(1, &nv12_Y_rt, nullptr);
        device_ctx->VSSetShader(scene_vs.get(), nullptr, 0);
        device_ctx->PSSetShader(img.format == DXGI_FORMAT_R16G16B16A16_FLOAT ? convert_Y_fp16_ps.get() : convert_Y_ps.get(), nullptr, 0);
        device_ctx->RSSetViewports(1, &outY_view);
        device_ctx->PSSetShaderResources(0, 1, &img_ctx.encoder_input_res);
        device_ctx->Draw(3, 0);

        device_ctx->OMSetRenderTargets(1, &nv12_UV_rt, nullptr);
        device_ctx->VSSetShader(convert_UV_vs.get(), nullptr, 0);
        device_ctx->PSSetShader(img.format == DXGI_FORMAT_R16G16B16A16_FLOAT ? convert_UV_fp16_ps.get() : convert_UV_ps.get(), nullptr, 0);
        device_ctx->RSSetViewports(1, &outUV_view);
        device_ctx->Draw(3, 0);

        // Release encoder mutex to allow capture code to reuse this image
        img_ctx.encoder_mutex->ReleaseSync(0);

        ID3D11ShaderResourceView *emptyShaderResourceView = nullptr;
        device_ctx->PSSetShaderResources(0, 1, &emptyShaderResourceView);
      }

      return 0;
    }

    void
    apply_colorspace(const ::video::sunshine_colorspace_t &colorspace) {
      auto color_vectors = ::video::color_vectors_from_colorspace(colorspace);

      if (!color_vectors) {
        BOOST_LOG(error) << "No vector data for colorspace"sv;
        return;
      }

      auto color_matrix = make_buffer(device.get(), *color_vectors);
      if (!color_matrix) {
        BOOST_LOG(warning) << "Failed to create color matrix"sv;
        return;
      }

      device_ctx->PSSetConstantBuffers(0, 1, &color_matrix);
      this->color_matrix = std::move(color_matrix);
    }

    int
    init_output(ID3D11Texture2D *frame_texture, int width, int height) {
      // The underlying frame pool owns the texture, so we must reference it for ourselves
      frame_texture->AddRef();
      output_texture.reset(frame_texture);

      auto out_width = width;
      auto out_height = height;

      float in_width = display->width;
      float in_height = display->height;

      // Ensure aspect ratio is maintained
      auto scalar = std::fminf(out_width / in_width, out_height / in_height);
      auto out_width_f = in_width * scalar;
      auto out_height_f = in_height * scalar;

      // result is always positive
      auto offsetX = (out_width - out_width_f) / 2;
      auto offsetY = (out_height - out_height_f) / 2;

      outY_view = D3D11_VIEWPORT { offsetX, offsetY, out_width_f, out_height_f, 0.0f, 1.0f };
      outUV_view = D3D11_VIEWPORT { offsetX / 2, offsetY / 2, out_width_f / 2, out_height_f / 2, 0.0f, 1.0f };

      float subsample_offset_in[16 / sizeof(float)] { 1.0f / (float) out_width_f, 1.0f / (float) out_height_f };  // aligned to 16-byte
      subsample_offset = make_buffer(device.get(), subsample_offset_in);

      if (!subsample_offset) {
        BOOST_LOG(error) << "Failed to create subsample offset vertex constant buffer";
        return -1;
      }
      device_ctx->VSSetConstantBuffers(0, 1, &subsample_offset);

      {
        int32_t rotation_modifier = display->display_rotation == DXGI_MODE_ROTATION_UNSPECIFIED ? 0 : display->display_rotation - 1;
        int32_t rotation_data[16 / sizeof(int32_t)] { -rotation_modifier };  // aligned to 16-byte
        auto rotation = make_buffer(device.get(), rotation_data);
        if (!rotation) {
          BOOST_LOG(error) << "Failed to create display rotation vertex constant buffer";
          return -1;
        }
        device_ctx->VSSetConstantBuffers(1, 1, &rotation);
      }

      D3D11_RENDER_TARGET_VIEW_DESC nv12_rt_desc {
        format == DXGI_FORMAT_P010 ? DXGI_FORMAT_R16_UNORM : DXGI_FORMAT_R8_UNORM,
        D3D11_RTV_DIMENSION_TEXTURE2D
      };

      auto status = device->CreateRenderTargetView(output_texture.get(), &nv12_rt_desc, &nv12_Y_rt);
      if (FAILED(status)) {
        BOOST_LOG(error) << "Failed to create render target view [0x"sv << util::hex(status).to_string_view() << ']';
        return -1;
      }

      nv12_rt_desc.Format = (format == DXGI_FORMAT_P010) ? DXGI_FORMAT_R16G16_UNORM : DXGI_FORMAT_R8G8_UNORM;

      status = device->CreateRenderTargetView(output_texture.get(), &nv12_rt_desc, &nv12_UV_rt);
      if (FAILED(status)) {
        BOOST_LOG(error) << "Failed to create render target view [0x"sv << util::hex(status).to_string_view() << ']';
        return -1;
      }

      // Clear the RTVs to ensure the aspect ratio padding is black
      const float y_black[] = { 0.0f, 0.0f, 0.0f, 0.0f };
      device_ctx->ClearRenderTargetView(nv12_Y_rt.get(), y_black);
      const float uv_black[] = { 0.5f, 0.5f, 0.5f, 0.5f };
      device_ctx->ClearRenderTargetView(nv12_UV_rt.get(), uv_black);

      return 0;
    }

    int
    init(std::shared_ptr<platf::display_t> display, adapter_t::pointer adapter_p, pix_fmt_e pix_fmt) {
      D3D_FEATURE_LEVEL featureLevels[] {
        D3D_FEATURE_LEVEL_11_1,
        D3D_FEATURE_LEVEL_11_0,
        D3D_FEATURE_LEVEL_10_1,
        D3D_FEATURE_LEVEL_10_0,
        D3D_FEATURE_LEVEL_9_3,
        D3D_FEATURE_LEVEL_9_2,
        D3D_FEATURE_LEVEL_9_1
      };

      HRESULT status = D3D11CreateDevice(
        adapter_p,
        D3D_DRIVER_TYPE_UNKNOWN,
        nullptr,
        D3D11_CREATE_DEVICE_FLAGS,
        featureLevels, sizeof(featureLevels) / sizeof(D3D_FEATURE_LEVEL),
        D3D11_SDK_VERSION,
        &device,
        nullptr,
        &device_ctx);

      if (FAILED(status)) {
        BOOST_LOG(error) << "Failed to create encoder D3D11 device [0x"sv << util::hex(status).to_string_view() << ']';
        return -1;
      }

      dxgi::dxgi_t dxgi;
      status = device->QueryInterface(IID_IDXGIDevice, (void **) &dxgi);
      if (FAILED(status)) {
        BOOST_LOG(warning) << "Failed to query DXGI interface from device [0x"sv << util::hex(status).to_string_view() << ']';
        return -1;
      }

      status = dxgi->SetGPUThreadPriority(7);
      if (FAILED(status)) {
        BOOST_LOG(warning) << "Failed to increase encoding GPU thread priority. Please run application as administrator for optimal performance.";
      }

      format = (pix_fmt == pix_fmt_e::nv12 ? DXGI_FORMAT_NV12 : DXGI_FORMAT_P010);
      status = device->CreateVertexShader(convert_yuv420_planar_y_vs_hlsl->GetBufferPointer(), convert_yuv420_planar_y_vs_hlsl->GetBufferSize(), nullptr, &scene_vs);
      if (status) {
        BOOST_LOG(error) << "Failed to create scene vertex shader [0x"sv << util::hex(status).to_string_view() << ']';
        return -1;
      }

      status = device->CreateVertexShader(convert_yuv420_packed_uv_type0_vs_hlsl->GetBufferPointer(), convert_yuv420_packed_uv_type0_vs_hlsl->GetBufferSize(), nullptr, &convert_UV_vs);
      if (status) {
        BOOST_LOG(error) << "Failed to create convertUV vertex shader [0x"sv << util::hex(status).to_string_view() << ']';
        return -1;
      }

      // If the display is in HDR and we're streaming HDR, we'll be converting scRGB to SMPTE 2084 PQ.
      if (format == DXGI_FORMAT_P010 && display->is_hdr()) {
        status = device->CreatePixelShader(convert_yuv420_planar_y_ps_perceptual_quantizer_hlsl->GetBufferPointer(), convert_yuv420_planar_y_ps_perceptual_quantizer_hlsl->GetBufferSize(), nullptr, &convert_Y_fp16_ps);
        if (status) {
          BOOST_LOG(error) << "Failed to create convertY pixel shader [0x"sv << util::hex(status).to_string_view() << ']';
          return -1;
        }

        status = device->CreatePixelShader(convert_yuv420_packed_uv_type0_ps_perceptual_quantizer_hlsl->GetBufferPointer(), convert_yuv420_packed_uv_type0_ps_perceptual_quantizer_hlsl->GetBufferSize(), nullptr, &convert_UV_fp16_ps);
        if (status) {
          BOOST_LOG(error) << "Failed to create convertUV pixel shader [0x"sv << util::hex(status).to_string_view() << ']';
          return -1;
        }
      }
      else {
        // If the display is in Advanced Color mode, the desktop format will be scRGB FP16.
        // scRGB uses linear gamma, so we must use our linear to sRGB conversion shaders.
        status = device->CreatePixelShader(convert_yuv420_planar_y_ps_linear_hlsl->GetBufferPointer(), convert_yuv420_planar_y_ps_linear_hlsl->GetBufferSize(), nullptr, &convert_Y_fp16_ps);
        if (status) {
          BOOST_LOG(error) << "Failed to create convertY pixel shader [0x"sv << util::hex(status).to_string_view() << ']';
          return -1;
        }

        status = device->CreatePixelShader(convert_yuv420_packed_uv_type0_ps_linear_hlsl->GetBufferPointer(), convert_yuv420_packed_uv_type0_ps_linear_hlsl->GetBufferSize(), nullptr, &convert_UV_fp16_ps);
        if (status) {
          BOOST_LOG(error) << "Failed to create convertUV pixel shader [0x"sv << util::hex(status).to_string_view() << ']';
          return -1;
        }
      }

      // These shaders consume standard 8-bit sRGB input
      status = device->CreatePixelShader(convert_yuv420_planar_y_ps_hlsl->GetBufferPointer(), convert_yuv420_planar_y_ps_hlsl->GetBufferSize(), nullptr, &convert_Y_ps);
      if (status) {
        BOOST_LOG(error) << "Failed to create convertY pixel shader [0x"sv << util::hex(status).to_string_view() << ']';
        return -1;
      }

      status = device->CreatePixelShader(convert_yuv420_packed_uv_type0_ps_hlsl->GetBufferPointer(), convert_yuv420_packed_uv_type0_ps_hlsl->GetBufferSize(), nullptr, &convert_UV_ps);
      if (status) {
        BOOST_LOG(error) << "Failed to create convertUV pixel shader [0x"sv << util::hex(status).to_string_view() << ']';
        return -1;
      }

      auto default_color_vectors = ::video::color_vectors_from_colorspace(::video::colorspace_e::rec601, false);
      if (!default_color_vectors) {
        BOOST_LOG(error) << "Missing color vectors for Rec. 601"sv;
        return -1;
      }

      color_matrix = make_buffer(device.get(), *default_color_vectors);
      if (!color_matrix) {
        BOOST_LOG(error) << "Failed to create color matrix buffer"sv;
        return -1;
      }
      device_ctx->PSSetConstantBuffers(0, 1, &color_matrix);

      this->display = std::dynamic_pointer_cast<display_base_t>(display);
      if (!this->display) {
        return -1;
      }
      display = nullptr;

      blend_disable = make_blend(device.get(), false, false);
      if (!blend_disable) {
        return -1;
      }

      D3D11_SAMPLER_DESC sampler_desc {};
      sampler_desc.Filter = D3D11_FILTER_MIN_MAG_MIP_LINEAR;
      sampler_desc.AddressU = D3D11_TEXTURE_ADDRESS_CLAMP;
      sampler_desc.AddressV = D3D11_TEXTURE_ADDRESS_CLAMP;
      sampler_desc.AddressW = D3D11_TEXTURE_ADDRESS_WRAP;
      sampler_desc.ComparisonFunc = D3D11_COMPARISON_NEVER;
      sampler_desc.MinLOD = 0;
      sampler_desc.MaxLOD = D3D11_FLOAT32_MAX;

      status = device->CreateSamplerState(&sampler_desc, &sampler_linear);
      if (FAILED(status)) {
        BOOST_LOG(error) << "Failed to create point sampler state [0x"sv << util::hex(status).to_string_view() << ']';
        return -1;
      }

      device_ctx->OMSetBlendState(blend_disable.get(), nullptr, 0xFFFFFFFFu);
      device_ctx->PSSetSamplers(0, 1, &sampler_linear);
      device_ctx->IASetPrimitiveTopology(D3D11_PRIMITIVE_TOPOLOGY_TRIANGLESTRIP);

      return 0;
    }

    struct encoder_img_ctx_t {
      // Used to determine if the underlying texture changes.
      // Not safe for actual use by the encoder!
      texture2d_t::const_pointer capture_texture_p;

      texture2d_t encoder_texture;
      shader_res_t encoder_input_res;
      keyed_mutex_t encoder_mutex;

      std::weak_ptr<const platf::img_t> img_weak;

      void
      reset() {
        capture_texture_p = nullptr;
        encoder_texture.reset();
        encoder_input_res.reset();
        encoder_mutex.reset();
        img_weak.reset();
      }
    };

    int
    initialize_image_context(const img_d3d_t &img, encoder_img_ctx_t &img_ctx) {
      // If we've already opened the shared texture, we're done
      if (img_ctx.encoder_texture && img.capture_texture.get() == img_ctx.capture_texture_p) {
        return 0;
      }

      // Reset this image context in case it was used before with a different texture.
      // Textures can change when transitioning from a dummy image to a real image.
      img_ctx.reset();

      device1_t device1;
      auto status = device->QueryInterface(__uuidof(ID3D11Device1), (void **) &device1);
      if (FAILED(status)) {
        BOOST_LOG(error) << "Failed to query ID3D11Device1 [0x"sv << util::hex(status).to_string_view() << ']';
        return -1;
      }

      // Open a handle to the shared texture
      status = device1->OpenSharedResource1(img.encoder_texture_handle, __uuidof(ID3D11Texture2D), (void **) &img_ctx.encoder_texture);
      if (FAILED(status)) {
        BOOST_LOG(error) << "Failed to open shared image texture [0x"sv << util::hex(status).to_string_view() << ']';
        return -1;
      }

      // Get the keyed mutex to synchronize with the capture code
      status = img_ctx.encoder_texture->QueryInterface(__uuidof(IDXGIKeyedMutex), (void **) &img_ctx.encoder_mutex);
      if (FAILED(status)) {
        BOOST_LOG(error) << "Failed to query IDXGIKeyedMutex [0x"sv << util::hex(status).to_string_view() << ']';
        return -1;
      }

      // Create the SRV for the encoder texture
      status = device->CreateShaderResourceView(img_ctx.encoder_texture.get(), nullptr, &img_ctx.encoder_input_res);
      if (FAILED(status)) {
        BOOST_LOG(error) << "Failed to create shader resource view for encoding [0x"sv << util::hex(status).to_string_view() << ']';
        return -1;
      }

      img_ctx.capture_texture_p = img.capture_texture.get();

      img_ctx.img_weak = img.weak_from_this();

      return 0;
    }

    ::video::color_t *color_p;

    buf_t subsample_offset;
    buf_t color_matrix;

    blend_t blend_disable;
    sampler_state_t sampler_linear;

    render_target_t nv12_Y_rt;
    render_target_t nv12_UV_rt;

    // d3d_img_t::id -> encoder_img_ctx_t
    // These store the encoder textures for each img_t that passes through
    // convert(). We can't store them in the img_t itself because it is shared
    // amongst multiple hwdevice_t objects (and therefore multiple ID3D11Devices).
    std::map<uint32_t, encoder_img_ctx_t> img_ctx_map;

    std::shared_ptr<display_base_t> display;

    vs_t convert_UV_vs;
    ps_t convert_UV_ps;
    ps_t convert_UV_fp16_ps;
    ps_t convert_Y_ps;
    ps_t convert_Y_fp16_ps;
    vs_t scene_vs;

    D3D11_VIEWPORT outY_view;
    D3D11_VIEWPORT outUV_view;

    DXGI_FORMAT format;

    device_t device;
    device_ctx_t device_ctx;

    texture2d_t output_texture;
  };

  class d3d_avcodec_encode_device_t: public avcodec_encode_device_t {
  public:
    int
    init(std::shared_ptr<platf::display_t> display, adapter_t::pointer adapter_p, pix_fmt_e pix_fmt) {
      int result = base.init(display, adapter_p, pix_fmt);
      data = base.device.get();
      return result;
    }

    int
    convert(platf::img_t &img_base) override {
      return base.convert(img_base);
    }

    void
    apply_colorspace() override {
      base.apply_colorspace(colorspace);
    }

    void
    init_hwframes(AVHWFramesContext *frames) override {
      // We may be called with a QSV or D3D11VA context
      if (frames->device_ctx->type == AV_HWDEVICE_TYPE_D3D11VA) {
        auto d3d11_frames = (AVD3D11VAFramesContext *) frames->hwctx;

        // The encoder requires textures with D3D11_BIND_RENDER_TARGET set
        d3d11_frames->BindFlags = D3D11_BIND_RENDER_TARGET;
        d3d11_frames->MiscFlags = 0;
      }

      // We require a single texture
      frames->initial_pool_size = 1;
    }

    int
    prepare_to_derive_context(int hw_device_type) override {
      // QuickSync requires our device to be multithread-protected
      if (hw_device_type == AV_HWDEVICE_TYPE_QSV) {
        multithread_t mt;

        auto status = base.device->QueryInterface(IID_ID3D11Multithread, (void **) &mt);
        if (FAILED(status)) {
          BOOST_LOG(warning) << "Failed to query ID3D11Multithread interface from device [0x"sv << util::hex(status).to_string_view() << ']';
          return -1;
        }

        mt->SetMultithreadProtected(TRUE);
      }

      return 0;
    }

    int
    set_frame(AVFrame *frame, AVBufferRef *hw_frames_ctx) override {
      this->hwframe.reset(frame);
      this->frame = frame;

      // Populate this frame with a hardware buffer if one isn't there already
      if (!frame->buf[0]) {
        auto err = av_hwframe_get_buffer(hw_frames_ctx, frame, 0);
        if (err) {
          char err_str[AV_ERROR_MAX_STRING_SIZE] { 0 };
          BOOST_LOG(error) << "Failed to get hwframe buffer: "sv << av_make_error_string(err_str, AV_ERROR_MAX_STRING_SIZE, err);
          return -1;
        }
      }

      // If this is a frame from a derived context, we'll need to map it to D3D11
      ID3D11Texture2D *frame_texture;
      if (frame->format != AV_PIX_FMT_D3D11) {
        frame_t d3d11_frame { av_frame_alloc() };

        d3d11_frame->format = AV_PIX_FMT_D3D11;

        auto err = av_hwframe_map(d3d11_frame.get(), frame, AV_HWFRAME_MAP_WRITE | AV_HWFRAME_MAP_OVERWRITE);
        if (err) {
          char err_str[AV_ERROR_MAX_STRING_SIZE] { 0 };
          BOOST_LOG(error) << "Failed to map D3D11 frame: "sv << av_make_error_string(err_str, AV_ERROR_MAX_STRING_SIZE, err);
          return -1;
        }

        // Get the texture from the mapped frame
        frame_texture = (ID3D11Texture2D *) d3d11_frame->data[0];
      }
      else {
        // Otherwise, we can just use the texture inside the original frame
        frame_texture = (ID3D11Texture2D *) frame->data[0];
      }

      return base.init_output(frame_texture, frame->width, frame->height);
    }

  private:
    d3d_base_encode_device base;
    frame_t hwframe;
  };

  class d3d_nvenc_encode_device_t: public nvenc_encode_device_t {
  public:
    bool
    init_device(std::shared_ptr<platf::display_t> display, adapter_t::pointer adapter_p, pix_fmt_e pix_fmt) {
      buffer_format = nvenc::nvenc_format_from_sunshine_format(pix_fmt);
      if (buffer_format == NV_ENC_BUFFER_FORMAT_UNDEFINED) {
        BOOST_LOG(error) << "Unexpected pixel format for NvENC ["sv << from_pix_fmt(pix_fmt) << ']';
        return false;
      }

      if (base.init(display, adapter_p, pix_fmt)) return false;

      nvenc_d3d = std::make_unique<nvenc::nvenc_d3d11>(base.device.get());
      nvenc = nvenc_d3d.get();

      return true;
    }

    bool
    init_encoder(const ::video::config_t &client_config, const ::video::sunshine_colorspace_t &colorspace) override {
      if (!nvenc_d3d) return false;

      auto nvenc_colorspace = nvenc::nvenc_colorspace_from_sunshine_colorspace(colorspace);
      if (!nvenc_d3d->create_encoder(config::video.nv, client_config, nvenc_colorspace, buffer_format)) return false;

      base.apply_colorspace(colorspace);
      return base.init_output(nvenc_d3d->get_input_texture(), client_config.width, client_config.height) == 0;
    }

    int
    convert(platf::img_t &img_base) override {
      return base.convert(img_base);
    }

  private:
    d3d_base_encode_device base;
    std::unique_ptr<nvenc::nvenc_d3d11> nvenc_d3d;
    NV_ENC_BUFFER_FORMAT buffer_format = NV_ENC_BUFFER_FORMAT_UNDEFINED;
  };

  bool
  set_cursor_texture(device_t::pointer device, gpu_cursor_t &cursor, util::buffer_t<std::uint8_t> &&cursor_img, DXGI_OUTDUPL_POINTER_SHAPE_INFO &shape_info) {
    // This cursor image may not be used
    if (cursor_img.size() == 0) {
      cursor.input_res.reset();
      cursor.set_texture(0, 0, nullptr);
      return true;
    }

    D3D11_SUBRESOURCE_DATA data {
      std::begin(cursor_img),
      4 * shape_info.Width,
      0
    };

    // Create texture for cursor
    D3D11_TEXTURE2D_DESC t {};
    t.Width = shape_info.Width;
    t.Height = cursor_img.size() / data.SysMemPitch;
    t.MipLevels = 1;
    t.ArraySize = 1;
    t.SampleDesc.Count = 1;
    t.Usage = D3D11_USAGE_IMMUTABLE;
    t.Format = DXGI_FORMAT_B8G8R8A8_UNORM;
    t.BindFlags = D3D11_BIND_SHADER_RESOURCE;

    texture2d_t texture;
    auto status = device->CreateTexture2D(&t, &data, &texture);
    if (FAILED(status)) {
      BOOST_LOG(error) << "Failed to create mouse texture [0x"sv << util::hex(status).to_string_view() << ']';
      return false;
    }

    // Free resources before allocating on the next line.
    cursor.input_res.reset();
    status = device->CreateShaderResourceView(texture.get(), nullptr, &cursor.input_res);
    if (FAILED(status)) {
      BOOST_LOG(error) << "Failed to create cursor shader resource view [0x"sv << util::hex(status).to_string_view() << ']';
      return false;
    }

    cursor.set_texture(t.Width, t.Height, std::move(texture));
    return true;
  }

  capture_e
  display_vram_t::snapshot(const pull_free_image_cb_t &pull_free_image_cb, std::shared_ptr<platf::img_t> &img_out, std::chrono::milliseconds timeout, bool cursor_visible) {
    HRESULT status;

    DXGI_OUTDUPL_FRAME_INFO frame_info;

    resource_t::pointer res_p {};
    auto capture_status = dup.next_frame(frame_info, timeout, &res_p);
    resource_t res { res_p };

    if (capture_status != capture_e::ok) {
      return capture_status;
    }

    const bool mouse_update_flag = frame_info.LastMouseUpdateTime.QuadPart != 0 || frame_info.PointerShapeBufferSize > 0;
    const bool frame_update_flag = frame_info.LastPresentTime.QuadPart != 0;
    const bool update_flag = mouse_update_flag || frame_update_flag;

    if (!update_flag) {
      return capture_e::timeout;
    }

    std::optional<std::chrono::steady_clock::time_point> frame_timestamp;
    if (auto qpc_displayed = std::max(frame_info.LastPresentTime.QuadPart, frame_info.LastMouseUpdateTime.QuadPart)) {
      // Translate QueryPerformanceCounter() value to steady_clock time point
      frame_timestamp = std::chrono::steady_clock::now() - qpc_time_difference(qpc_counter(), qpc_displayed);
    }

    if (frame_info.PointerShapeBufferSize > 0) {
      DXGI_OUTDUPL_POINTER_SHAPE_INFO shape_info {};

      util::buffer_t<std::uint8_t> img_data { frame_info.PointerShapeBufferSize };

      UINT dummy;
      status = dup.dup->GetFramePointerShape(img_data.size(), std::begin(img_data), &dummy, &shape_info);
      if (FAILED(status)) {
        BOOST_LOG(error) << "Failed to get new pointer shape [0x"sv << util::hex(status).to_string_view() << ']';

        return capture_e::error;
      }

      auto alpha_cursor_img = make_cursor_alpha_image(img_data, shape_info);
      auto xor_cursor_img = make_cursor_xor_image(img_data, shape_info);

      if (!set_cursor_texture(device.get(), cursor_alpha, std::move(alpha_cursor_img), shape_info) ||
          !set_cursor_texture(device.get(), cursor_xor, std::move(xor_cursor_img), shape_info)) {
        return capture_e::error;
      }
    }

    if (frame_info.LastMouseUpdateTime.QuadPart) {
      cursor_alpha.set_pos(frame_info.PointerPosition.Position.x, frame_info.PointerPosition.Position.y,
        width, height, display_rotation, frame_info.PointerPosition.Visible);

      cursor_xor.set_pos(frame_info.PointerPosition.Position.x, frame_info.PointerPosition.Position.y,
        width, height, display_rotation, frame_info.PointerPosition.Visible);
    }

    const bool blend_mouse_cursor_flag = (cursor_alpha.visible || cursor_xor.visible) && cursor_visible;

    texture2d_t src {};
    if (frame_update_flag) {
      // Get the texture object from this frame
      status = res->QueryInterface(IID_ID3D11Texture2D, (void **) &src);
      if (FAILED(status)) {
        BOOST_LOG(error) << "Couldn't query interface [0x"sv << util::hex(status).to_string_view() << ']';
        return capture_e::error;
      }

      D3D11_TEXTURE2D_DESC desc;
      src->GetDesc(&desc);

      // It's possible for our display enumeration to race with mode changes and result in
      // mismatched image pool and desktop texture sizes. If this happens, just reinit again.
      if (desc.Width != width_before_rotation || desc.Height != height_before_rotation) {
        BOOST_LOG(info) << "Capture size changed ["sv << width << 'x' << height << " -> "sv << desc.Width << 'x' << desc.Height << ']';
        return capture_e::reinit;
      }

      // If we don't know the capture format yet, grab it from this texture
      if (capture_format == DXGI_FORMAT_UNKNOWN) {
        capture_format = desc.Format;
        BOOST_LOG(info) << "Capture format ["sv << dxgi_format_to_string(capture_format) << ']';
      }

      // It's also possible for the capture format to change on the fly. If that happens,
      // reinitialize capture to try format detection again and create new images.
      if (capture_format != desc.Format) {
        BOOST_LOG(info) << "Capture format changed ["sv << dxgi_format_to_string(capture_format) << " -> "sv << dxgi_format_to_string(desc.Format) << ']';
        return capture_e::reinit;
      }
    }

    enum class lfa {
      nothing,
      replace_surface_with_img,
      replace_img_with_surface,
      copy_src_to_img,
      copy_src_to_surface,
    };

    enum class ofa {
      forward_last_img,
      copy_last_surface_and_blend_cursor,
      dummy_fallback,
    };

    auto last_frame_action = lfa::nothing;
    auto out_frame_action = ofa::dummy_fallback;

    if (capture_format == DXGI_FORMAT_UNKNOWN) {
      // We don't know the final capture format yet, so we will encode a black dummy image
      last_frame_action = lfa::nothing;
      out_frame_action = ofa::dummy_fallback;
    }
    else {
      if (src) {
        // We got a new frame from DesktopDuplication...
        if (blend_mouse_cursor_flag) {
          // ...and we need to blend the mouse cursor onto it.
          // Copy the frame to intermediate surface so we can blend this and future mouse cursor updates
          // without new frames from DesktopDuplication. We use direct3d surface directly here and not
          // an image from pull_free_image_cb mainly because it's lighter (surface sharing between
          // direct3d devices produce significant memory overhead).
          last_frame_action = lfa::copy_src_to_surface;
          // Copy the intermediate surface to a new image from pull_free_image_cb and blend the mouse cursor onto it.
          out_frame_action = ofa::copy_last_surface_and_blend_cursor;
        }
        else {
          // ...and we don't need to blend the mouse cursor.
          // Copy the frame to a new image from pull_free_image_cb and save the shared pointer to the image
          // in case the mouse cursor appears without a new frame from DesktopDuplication.
          last_frame_action = lfa::copy_src_to_img;
          // Use saved last image shared pointer as output image evading copy.
          out_frame_action = ofa::forward_last_img;
        }
      }
      else if (!std::holds_alternative<std::monostate>(last_frame_variant)) {
        // We didn't get a new frame from DesktopDuplication...
        if (blend_mouse_cursor_flag) {
          // ...but we need to blend the mouse cursor.
          if (std::holds_alternative<std::shared_ptr<platf::img_t>>(last_frame_variant)) {
            // We have the shared pointer of the last image, replace it with intermediate surface
            // while copying contents so we can blend this and future mouse cursor updates.
            last_frame_action = lfa::replace_img_with_surface;
          }
          // Copy the intermediate surface which contains last DesktopDuplication frame
          // to a new image from pull_free_image_cb and blend the mouse cursor onto it.
          out_frame_action = ofa::copy_last_surface_and_blend_cursor;
        }
        else {
          // ...and we don't need to blend the mouse cursor.
          // This happens when the mouse cursor disappears from screen,
          // or there's mouse cursor on screen, but its drawing is disabled in sunshine.
          if (std::holds_alternative<texture2d_t>(last_frame_variant)) {
            // We have the intermediate surface that was used as the mouse cursor blending base.
            // Replace it with an image from pull_free_image_cb copying contents and freeing up the surface memory.
            // Save the shared pointer to the image in case the mouse cursor reappears.
            last_frame_action = lfa::replace_surface_with_img;
          }
          // Use saved last image shared pointer as output image evading copy.
          out_frame_action = ofa::forward_last_img;
        }
      }
    }

    auto create_surface = [&](texture2d_t &surface) -> bool {
      // Try to reuse the old surface if it hasn't been destroyed yet.
      if (old_surface_delayed_destruction) {
        surface.reset(old_surface_delayed_destruction.release());
        return true;
      }

      // Otherwise create a new surface.
      D3D11_TEXTURE2D_DESC t {};
      t.Width = width_before_rotation;
      t.Height = height_before_rotation;
      t.MipLevels = 1;
      t.ArraySize = 1;
      t.SampleDesc.Count = 1;
      t.Usage = D3D11_USAGE_DEFAULT;
      t.Format = capture_format;
      t.BindFlags = 0;
      status = device->CreateTexture2D(&t, nullptr, &surface);
      if (FAILED(status)) {
        BOOST_LOG(error) << "Failed to create frame copy texture [0x"sv << util::hex(status).to_string_view() << ']';
        return false;
      }

      return true;
    };

    auto get_locked_d3d_img = [&](std::shared_ptr<platf::img_t> &img, bool dummy = false) -> std::tuple<std::shared_ptr<img_d3d_t>, texture_lock_helper> {
      auto d3d_img = std::static_pointer_cast<img_d3d_t>(img);

      // Finish creating the image (if it hasn't happened already),
      // also creates synchronization primitives for shared access from multiple direct3d devices.
      if (complete_img(d3d_img.get(), dummy)) return { nullptr, nullptr };

      // This image is shared between capture direct3d device and encoders direct3d devices,
      // we must acquire lock before doing anything to it.
      texture_lock_helper lock_helper(d3d_img->capture_mutex.get());
      if (!lock_helper.lock()) {
        BOOST_LOG(error) << "Failed to lock capture texture";
        return { nullptr, nullptr };
      }

      // Clear the blank flag now that we're ready to capture into the image
      d3d_img->blank = false;

      return { std::move(d3d_img), std::move(lock_helper) };
    };

    switch (last_frame_action) {
      case lfa::nothing: {
        break;
      }

      case lfa::replace_surface_with_img: {
        auto p_surface = std::get_if<texture2d_t>(&last_frame_variant);
        if (!p_surface) {
          BOOST_LOG(error) << "Logical error at " << __FILE__ << ":" << __LINE__;
          return capture_e::error;
        }

        std::shared_ptr<platf::img_t> img;
        if (!pull_free_image_cb(img)) return capture_e::interrupted;

        auto [d3d_img, lock] = get_locked_d3d_img(img);
        if (!d3d_img) return capture_e::error;

        device_ctx->CopyResource(d3d_img->capture_texture.get(), p_surface->get());

        // We delay the destruction of intermediate surface in case the mouse cursor reappears shortly.
        old_surface_delayed_destruction.reset(p_surface->release());
        old_surface_timestamp = std::chrono::steady_clock::now();

        last_frame_variant = img;
        break;
      }

      case lfa::replace_img_with_surface: {
        auto p_img = std::get_if<std::shared_ptr<platf::img_t>>(&last_frame_variant);
        if (!p_img) {
          BOOST_LOG(error) << "Logical error at " << __FILE__ << ":" << __LINE__;
          return capture_e::error;
        }
        auto [d3d_img, lock] = get_locked_d3d_img(*p_img);
        if (!d3d_img) return capture_e::error;

        p_img = nullptr;
        last_frame_variant = texture2d_t {};
        auto &surface = std::get<texture2d_t>(last_frame_variant);
        if (!create_surface(surface)) return capture_e::error;

        device_ctx->CopyResource(surface.get(), d3d_img->capture_texture.get());
        break;
      }

      case lfa::copy_src_to_img: {
        last_frame_variant = {};

        std::shared_ptr<platf::img_t> img;
        if (!pull_free_image_cb(img)) return capture_e::interrupted;

        auto [d3d_img, lock] = get_locked_d3d_img(img);
        if (!d3d_img) return capture_e::error;

        device_ctx->CopyResource(d3d_img->capture_texture.get(), src.get());
        last_frame_variant = img;
        break;
      }

      case lfa::copy_src_to_surface: {
        auto p_surface = std::get_if<texture2d_t>(&last_frame_variant);
        if (!p_surface) {
          last_frame_variant = texture2d_t {};
          p_surface = std::get_if<texture2d_t>(&last_frame_variant);
          if (!create_surface(*p_surface)) return capture_e::error;
        }
        device_ctx->CopyResource(p_surface->get(), src.get());
        break;
      }
    }

    auto blend_cursor = [&](img_d3d_t &d3d_img) {
      device_ctx->VSSetShader(cursor_vs.get(), nullptr, 0);
      device_ctx->PSSetShader(cursor_ps.get(), nullptr, 0);
      device_ctx->OMSetRenderTargets(1, &d3d_img.capture_rt, nullptr);

      if (cursor_alpha.texture.get()) {
        // Perform an alpha blending operation
        device_ctx->OMSetBlendState(blend_alpha.get(), nullptr, 0xFFFFFFFFu);

        device_ctx->PSSetShaderResources(0, 1, &cursor_alpha.input_res);
        device_ctx->RSSetViewports(1, &cursor_alpha.cursor_view);
        device_ctx->Draw(3, 0);
      }

      if (cursor_xor.texture.get()) {
        // Perform an invert blending without touching alpha values
        device_ctx->OMSetBlendState(blend_invert.get(), nullptr, 0x00FFFFFFu);

        device_ctx->PSSetShaderResources(0, 1, &cursor_xor.input_res);
        device_ctx->RSSetViewports(1, &cursor_xor.cursor_view);
        device_ctx->Draw(3, 0);
      }

      device_ctx->OMSetBlendState(blend_disable.get(), nullptr, 0xFFFFFFFFu);

      ID3D11RenderTargetView *emptyRenderTarget = nullptr;
      device_ctx->OMSetRenderTargets(1, &emptyRenderTarget, nullptr);
      device_ctx->RSSetViewports(0, nullptr);
      ID3D11ShaderResourceView *emptyShaderResourceView = nullptr;
      device_ctx->PSSetShaderResources(0, 1, &emptyShaderResourceView);
    };

    switch (out_frame_action) {
      case ofa::forward_last_img: {
        auto p_img = std::get_if<std::shared_ptr<platf::img_t>>(&last_frame_variant);
        if (!p_img) {
          BOOST_LOG(error) << "Logical error at " << __FILE__ << ":" << __LINE__;
          return capture_e::error;
        }
        img_out = *p_img;
        break;
      }

      case ofa::copy_last_surface_and_blend_cursor: {
        auto p_surface = std::get_if<texture2d_t>(&last_frame_variant);
        if (!p_surface) {
          BOOST_LOG(error) << "Logical error at " << __FILE__ << ":" << __LINE__;
          return capture_e::error;
        }
        if (!blend_mouse_cursor_flag) {
          BOOST_LOG(error) << "Logical error at " << __FILE__ << ":" << __LINE__;
          return capture_e::error;
        }

        if (!pull_free_image_cb(img_out)) return capture_e::interrupted;

        auto [d3d_img, lock] = get_locked_d3d_img(img_out);
        if (!d3d_img) return capture_e::error;

        device_ctx->CopyResource(d3d_img->capture_texture.get(), p_surface->get());
        blend_cursor(*d3d_img);
        break;
      }

      case ofa::dummy_fallback: {
        if (!pull_free_image_cb(img_out)) return capture_e::interrupted;

        // Clear the image if it has been used as a dummy.
        // It can have the mouse cursor blended onto it.
        auto old_d3d_img = (img_d3d_t *) img_out.get();
        bool reclear_dummy = !old_d3d_img->blank && old_d3d_img->capture_texture;

        auto [d3d_img, lock] = get_locked_d3d_img(img_out, true);
        if (!d3d_img) return capture_e::error;

        if (reclear_dummy) {
          const float rgb_black[] = { 0.0f, 0.0f, 0.0f, 0.0f };
          device_ctx->ClearRenderTargetView(d3d_img->capture_rt.get(), rgb_black);
        }

        if (blend_mouse_cursor_flag) {
          blend_cursor(*d3d_img);
        }

        break;
      }
    }

    // Perform delayed destruction of the unused surface if the time is due.
    if (old_surface_delayed_destruction && old_surface_timestamp + 10s < std::chrono::steady_clock::now()) {
      old_surface_delayed_destruction.reset();
    }

    if (img_out) {
      img_out->frame_timestamp = frame_timestamp;
    }

    return capture_e::ok;
  }

  int
  display_vram_t::init(const ::video::config_t &config, const std::string &display_name) {
    if (display_base_t::init(config, display_name)) {
      return -1;
    }

    D3D11_SAMPLER_DESC sampler_desc {};
    sampler_desc.Filter = D3D11_FILTER_MIN_MAG_MIP_LINEAR;
    sampler_desc.AddressU = D3D11_TEXTURE_ADDRESS_CLAMP;
    sampler_desc.AddressV = D3D11_TEXTURE_ADDRESS_CLAMP;
    sampler_desc.AddressW = D3D11_TEXTURE_ADDRESS_WRAP;
    sampler_desc.ComparisonFunc = D3D11_COMPARISON_NEVER;
    sampler_desc.MinLOD = 0;
    sampler_desc.MaxLOD = D3D11_FLOAT32_MAX;

    auto status = device->CreateSamplerState(&sampler_desc, &sampler_linear);
    if (FAILED(status)) {
      BOOST_LOG(error) << "Failed to create point sampler state [0x"sv << util::hex(status).to_string_view() << ']';
      return -1;
    }

    status = device->CreateVertexShader(cursor_vs_hlsl->GetBufferPointer(), cursor_vs_hlsl->GetBufferSize(), nullptr, &cursor_vs);
    if (status) {
      BOOST_LOG(error) << "Failed to create scene vertex shader [0x"sv << util::hex(status).to_string_view() << ']';
      return -1;
    }

    {
      int32_t rotation_modifier = display_rotation == DXGI_MODE_ROTATION_UNSPECIFIED ? 0 : display_rotation - 1;
      int32_t rotation_data[16 / sizeof(int32_t)] { rotation_modifier };  // aligned to 16-byte
      auto rotation = make_buffer(device.get(), rotation_data);
      if (!rotation) {
        BOOST_LOG(error) << "Failed to create display rotation vertex constant buffer";
        return -1;
      }
      device_ctx->VSSetConstantBuffers(2, 1, &rotation);
    }

    if (config.dynamicRange && is_hdr()) {
      // This shader will normalize scRGB white levels to a user-defined white level
      status = device->CreatePixelShader(cursor_ps_normalize_white_hlsl->GetBufferPointer(), cursor_ps_normalize_white_hlsl->GetBufferSize(), nullptr, &cursor_ps);
      if (status) {
        BOOST_LOG(error) << "Failed to create cursor blending (normalized white) pixel shader [0x"sv << util::hex(status).to_string_view() << ']';
        return -1;
      }

      // Use a 300 nit target for the mouse cursor. We should really get
      // the user's SDR white level in nits, but there is no API that
      // provides that information to Win32 apps.
      float white_multiplier_data[16 / sizeof(float)] { 300.0f / 80.f };  // aligned to 16-byte
      auto white_multiplier = make_buffer(device.get(), white_multiplier_data);
      if (!white_multiplier) {
        BOOST_LOG(warning) << "Failed to create cursor blending (normalized white) white multiplier constant buffer";
        return -1;
      }

      device_ctx->PSSetConstantBuffers(1, 1, &white_multiplier);
    }
    else {
      status = device->CreatePixelShader(cursor_ps_hlsl->GetBufferPointer(), cursor_ps_hlsl->GetBufferSize(), nullptr, &cursor_ps);
      if (status) {
        BOOST_LOG(error) << "Failed to create cursor blending pixel shader [0x"sv << util::hex(status).to_string_view() << ']';
        return -1;
      }
    }

    blend_alpha = make_blend(device.get(), true, false);
    blend_invert = make_blend(device.get(), true, true);
    blend_disable = make_blend(device.get(), false, false);

    if (!blend_disable || !blend_alpha || !blend_invert) {
      return -1;
    }

    device_ctx->OMSetBlendState(blend_disable.get(), nullptr, 0xFFFFFFFFu);
    device_ctx->PSSetSamplers(0, 1, &sampler_linear);
    device_ctx->IASetPrimitiveTopology(D3D11_PRIMITIVE_TOPOLOGY_TRIANGLESTRIP);

    return 0;
  }

  std::shared_ptr<platf::img_t>
  display_vram_t::alloc_img() {
    auto img = std::make_shared<img_d3d_t>();

    // Initialize format-independent fields
    img->width = width_before_rotation;
    img->height = height_before_rotation;
    img->id = next_image_id++;
    img->blank = true;

    return img;
  }

  // This cannot use ID3D11DeviceContext because it can be called concurrently by the encoding thread
  int
  display_vram_t::complete_img(platf::img_t *img_base, bool dummy) {
    auto img = (img_d3d_t *) img_base;

    // If this already has a capture texture and it's not switching dummy state, nothing to do
    if (img->capture_texture && img->dummy == dummy) {
      return 0;
    }

    // If this is not a dummy image, we must know the format by now
    if (!dummy && capture_format == DXGI_FORMAT_UNKNOWN) {
      BOOST_LOG(error) << "display_vram_t::complete_img() called with unknown capture format!";
      return -1;
    }

    // Reset the image (in case this was previously a dummy)
    img->capture_texture.reset();
    img->capture_rt.reset();
    img->capture_mutex.reset();
    img->data = nullptr;
    if (img->encoder_texture_handle) {
      CloseHandle(img->encoder_texture_handle);
      img->encoder_texture_handle = NULL;
    }

    // Initialize format-dependent fields
    img->pixel_pitch = get_pixel_pitch();
    img->row_pitch = img->pixel_pitch * img->width;
    img->dummy = dummy;
    img->format = (capture_format == DXGI_FORMAT_UNKNOWN) ? DXGI_FORMAT_B8G8R8A8_UNORM : capture_format;

    D3D11_TEXTURE2D_DESC t {};
    t.Width = img->width;
    t.Height = img->height;
    t.MipLevels = 1;
    t.ArraySize = 1;
    t.SampleDesc.Count = 1;
    t.Usage = D3D11_USAGE_DEFAULT;
    t.Format = img->format;
    t.BindFlags = D3D11_BIND_SHADER_RESOURCE | D3D11_BIND_RENDER_TARGET;
    t.MiscFlags = D3D11_RESOURCE_MISC_SHARED_NTHANDLE | D3D11_RESOURCE_MISC_SHARED_KEYEDMUTEX;

<<<<<<< HEAD
    HRESULT status;
    if (dummy) {
      // To avoid crashing with RTX HDR enabled on version 551.61 of the Nvidia drivers, we double the
      // size of the dummy data allocation. The driver appears to be internally adjusting our texture
      // to be FP16 (probably due to D3D11_BIND_RENDER_TARGET), but it forgets that the amount of data
      // we provided corresponds to the original texture format, not the new one it upconverted to.
      auto dummy_data_size = img->row_pitch * img->height * 2;
      auto dummy_data = std::make_unique<std::uint8_t[]>(dummy_data_size);
      std::fill_n(dummy_data.get(), dummy_data_size, 0);
      D3D11_SUBRESOURCE_DATA initial_data {
        dummy_data.get(),
        (UINT) img->row_pitch,
        0
      };
      status = device->CreateTexture2D(&t, &initial_data, &img->capture_texture);
    }
    else {
      status = device->CreateTexture2D(&t, nullptr, &img->capture_texture);
    }
=======
    auto status = device->CreateTexture2D(&t, nullptr, &img->capture_texture);
>>>>>>> 529f1b84
    if (FAILED(status)) {
      BOOST_LOG(error) << "Failed to create img buf texture [0x"sv << util::hex(status).to_string_view() << ']';
      return -1;
    }

    status = device->CreateRenderTargetView(img->capture_texture.get(), nullptr, &img->capture_rt);
    if (FAILED(status)) {
      BOOST_LOG(error) << "Failed to create render target view [0x"sv << util::hex(status).to_string_view() << ']';
      return -1;
    }

    // Get the keyed mutex to synchronize with the encoding code
    status = img->capture_texture->QueryInterface(__uuidof(IDXGIKeyedMutex), (void **) &img->capture_mutex);
    if (FAILED(status)) {
      BOOST_LOG(error) << "Failed to query IDXGIKeyedMutex [0x"sv << util::hex(status).to_string_view() << ']';
      return -1;
    }

    resource1_t resource;
    status = img->capture_texture->QueryInterface(__uuidof(IDXGIResource1), (void **) &resource);
    if (FAILED(status)) {
      BOOST_LOG(error) << "Failed to query IDXGIResource1 [0x"sv << util::hex(status).to_string_view() << ']';
      return -1;
    }

    // Create a handle for the encoder device to use to open this texture
    status = resource->CreateSharedHandle(nullptr, DXGI_SHARED_RESOURCE_READ, nullptr, &img->encoder_texture_handle);
    if (FAILED(status)) {
      BOOST_LOG(error) << "Failed to create shared texture handle [0x"sv << util::hex(status).to_string_view() << ']';
      return -1;
    }

    img->data = (std::uint8_t *) img->capture_texture.get();

    return 0;
  }

  // This cannot use ID3D11DeviceContext because it can be called concurrently by the encoding thread
  int
  display_vram_t::dummy_img(platf::img_t *img_base) {
    return complete_img(img_base, true);
  }

  std::vector<DXGI_FORMAT>
  display_vram_t::get_supported_capture_formats() {
    return {
      // scRGB FP16 is the ideal format for Wide Color Gamut and Advanced Color
      // displays (both SDR and HDR). This format uses linear gamma, so we will
      // use a linear->PQ shader for HDR and a linear->sRGB shader for SDR.
      DXGI_FORMAT_R16G16B16A16_FLOAT,

      // DXGI_FORMAT_R10G10B10A2_UNORM seems like it might give us frames already
      // converted to SMPTE 2084 PQ, however it seems to actually just clamp the
      // scRGB FP16 values that DWM is using when the desktop format is scRGB FP16.
      //
      // If there is a case where the desktop format is really SMPTE 2084 PQ, it
      // might make sense to support capturing it without conversion to scRGB,
      // but we avoid it for now.

      // We include the 8-bit modes too for when the display is in SDR mode,
      // while the client stream is HDR-capable. These UNORM formats can
      // use our normal pixel shaders that expect sRGB input.
      DXGI_FORMAT_B8G8R8A8_UNORM,
      DXGI_FORMAT_B8G8R8X8_UNORM,
      DXGI_FORMAT_R8G8B8A8_UNORM,
    };
  }

  /**
   * @brief Checks that a given codec is supported by the display device.
   * @param name The FFmpeg codec name (or similar for non-FFmpeg codecs).
   * @param config The codec configuration.
   * @return true if supported, false otherwise.
   */
  bool
  display_vram_t::is_codec_supported(std::string_view name, const ::video::config_t &config) {
    DXGI_ADAPTER_DESC adapter_desc;
    adapter->GetDesc(&adapter_desc);

    if (adapter_desc.VendorId == 0x1002) {  // AMD
      // If it's not an AMF encoder, it's not compatible with an AMD GPU
      if (!boost::algorithm::ends_with(name, "_amf")) {
        return false;
      }

      // Perform AMF version checks if we're using an AMD GPU. This check is placed in display_vram_t
      // to avoid hitting the display_ram_t path which uses software encoding and doesn't touch AMF.
      HMODULE amfrt = LoadLibraryW(AMF_DLL_NAME);
      if (amfrt) {
        auto unload_amfrt = util::fail_guard([amfrt]() {
          FreeLibrary(amfrt);
        });

        auto fnAMFQueryVersion = (AMFQueryVersion_Fn) GetProcAddress(amfrt, AMF_QUERY_VERSION_FUNCTION_NAME);
        if (fnAMFQueryVersion) {
          amf_uint64 version;
          auto result = fnAMFQueryVersion(&version);
          if (result == AMF_OK) {
            if (config.videoFormat == 2 && version < AMF_MAKE_FULL_VERSION(1, 4, 30, 0)) {
              // AMF 1.4.30 adds ultra low latency mode for AV1. Don't use AV1 on earlier versions.
              // This corresponds to driver version 23.5.2 (23.10.01.45) or newer.
              BOOST_LOG(warning) << "AV1 encoding is disabled on AMF version "sv
                                 << AMF_GET_MAJOR_VERSION(version) << '.'
                                 << AMF_GET_MINOR_VERSION(version) << '.'
                                 << AMF_GET_SUBMINOR_VERSION(version) << '.'
                                 << AMF_GET_BUILD_VERSION(version);
              BOOST_LOG(warning) << "If your AMD GPU supports AV1 encoding, update your graphics drivers!"sv;
              return false;
            }
            else if (config.dynamicRange && version < AMF_MAKE_FULL_VERSION(1, 4, 23, 0)) {
              // Older versions of the AMD AMF runtime can crash when fed P010 surfaces.
              // Fail if AMF version is below 1.4.23 where HEVC Main10 encoding was introduced.
              // AMF 1.4.23 corresponds to driver version 21.12.1 (21.40.11.03) or newer.
              BOOST_LOG(warning) << "HDR encoding is disabled on AMF version "sv
                                 << AMF_GET_MAJOR_VERSION(version) << '.'
                                 << AMF_GET_MINOR_VERSION(version) << '.'
                                 << AMF_GET_SUBMINOR_VERSION(version) << '.'
                                 << AMF_GET_BUILD_VERSION(version);
              BOOST_LOG(warning) << "If your AMD GPU supports HEVC Main10 encoding, update your graphics drivers!"sv;
              return false;
            }
          }
          else {
            BOOST_LOG(warning) << "AMFQueryVersion() failed: "sv << result;
          }
        }
        else {
          BOOST_LOG(warning) << "AMF DLL missing export: "sv << AMF_QUERY_VERSION_FUNCTION_NAME;
        }
      }
      else {
        BOOST_LOG(warning) << "Detected AMD GPU but AMF failed to load"sv;
      }
    }
    else if (adapter_desc.VendorId == 0x8086) {  // Intel
      // If it's not a QSV encoder, it's not compatible with an Intel GPU
      if (!boost::algorithm::ends_with(name, "_qsv")) {
        return false;
      }
    }
    else if (adapter_desc.VendorId == 0x10de) {  // Nvidia
      // If it's not an NVENC encoder, it's not compatible with an Nvidia GPU
      if (!boost::algorithm::ends_with(name, "_nvenc")) {
        return false;
      }
    }
    else {
      BOOST_LOG(warning) << "Unknown GPU vendor ID: " << util::hex(adapter_desc.VendorId).to_string_view();
    }

    return true;
  }

  std::unique_ptr<avcodec_encode_device_t>
  display_vram_t::make_avcodec_encode_device(pix_fmt_e pix_fmt) {
    if (pix_fmt != platf::pix_fmt_e::nv12 && pix_fmt != platf::pix_fmt_e::p010) {
      BOOST_LOG(error) << "display_vram_t doesn't support pixel format ["sv << from_pix_fmt(pix_fmt) << ']';

      return nullptr;
    }

    auto device = std::make_unique<d3d_avcodec_encode_device_t>();

    auto ret = device->init(shared_from_this(), adapter.get(), pix_fmt);

    if (ret) {
      return nullptr;
    }

    return device;
  }

  std::unique_ptr<nvenc_encode_device_t>
  display_vram_t::make_nvenc_encode_device(pix_fmt_e pix_fmt) {
    auto device = std::make_unique<d3d_nvenc_encode_device_t>();
    if (!device->init_device(shared_from_this(), adapter.get(), pix_fmt)) {
      return nullptr;
    }
    return device;
  }

  int
  init() {
    BOOST_LOG(info) << "Compiling shaders..."sv;

#define compile_vertex_shader_helper(x) \
  if (!(x##_hlsl = compile_vertex_shader(SUNSHINE_SHADERS_DIR "/" #x ".hlsl"))) return -1;
#define compile_pixel_shader_helper(x) \
  if (!(x##_hlsl = compile_pixel_shader(SUNSHINE_SHADERS_DIR "/" #x ".hlsl"))) return -1;

    compile_pixel_shader_helper(convert_yuv420_packed_uv_type0_ps);
    compile_pixel_shader_helper(convert_yuv420_packed_uv_type0_ps_linear);
    compile_pixel_shader_helper(convert_yuv420_packed_uv_type0_ps_perceptual_quantizer);
    compile_vertex_shader_helper(convert_yuv420_packed_uv_type0_vs);
    compile_pixel_shader_helper(convert_yuv420_planar_y_ps);
    compile_pixel_shader_helper(convert_yuv420_planar_y_ps_linear);
    compile_pixel_shader_helper(convert_yuv420_planar_y_ps_perceptual_quantizer);
    compile_vertex_shader_helper(convert_yuv420_planar_y_vs);
    compile_pixel_shader_helper(cursor_ps);
    compile_pixel_shader_helper(cursor_ps_normalize_white);
    compile_vertex_shader_helper(cursor_vs);

    BOOST_LOG(info) << "Compiled shaders"sv;

#undef compile_vertex_shader_helper
#undef compile_pixel_shader_helper

    return 0;
  }
}  // namespace platf::dxgi<|MERGE_RESOLUTION|>--- conflicted
+++ resolved
@@ -1464,29 +1464,7 @@
     t.BindFlags = D3D11_BIND_SHADER_RESOURCE | D3D11_BIND_RENDER_TARGET;
     t.MiscFlags = D3D11_RESOURCE_MISC_SHARED_NTHANDLE | D3D11_RESOURCE_MISC_SHARED_KEYEDMUTEX;
 
-<<<<<<< HEAD
-    HRESULT status;
-    if (dummy) {
-      // To avoid crashing with RTX HDR enabled on version 551.61 of the Nvidia drivers, we double the
-      // size of the dummy data allocation. The driver appears to be internally adjusting our texture
-      // to be FP16 (probably due to D3D11_BIND_RENDER_TARGET), but it forgets that the amount of data
-      // we provided corresponds to the original texture format, not the new one it upconverted to.
-      auto dummy_data_size = img->row_pitch * img->height * 2;
-      auto dummy_data = std::make_unique<std::uint8_t[]>(dummy_data_size);
-      std::fill_n(dummy_data.get(), dummy_data_size, 0);
-      D3D11_SUBRESOURCE_DATA initial_data {
-        dummy_data.get(),
-        (UINT) img->row_pitch,
-        0
-      };
-      status = device->CreateTexture2D(&t, &initial_data, &img->capture_texture);
-    }
-    else {
-      status = device->CreateTexture2D(&t, nullptr, &img->capture_texture);
-    }
-=======
     auto status = device->CreateTexture2D(&t, nullptr, &img->capture_texture);
->>>>>>> 529f1b84
     if (FAILED(status)) {
       BOOST_LOG(error) << "Failed to create img buf texture [0x"sv << util::hex(status).to_string_view() << ']';
       return -1;
