/**
 * @file src/config.cpp
 * @brief todo
 */
#include <algorithm>
#include <filesystem>
#include <fstream>
#include <functional>
#include <iostream>
#include <unordered_map>

#include <boost/asio.hpp>
#include <boost/filesystem.hpp>
#include <boost/property_tree/json_parser.hpp>
#include <boost/property_tree/ptree.hpp>

#include "config.h"
#include "main.h"
#include "utility.h"

#include "platform/common.h"

#ifdef _WIN32
  #include <shellapi.h>
#endif

namespace fs = std::filesystem;
using namespace std::literals;

#define CA_DIR "credentials"
#define PRIVATE_KEY_FILE CA_DIR "/cakey.pem"
#define CERTIFICATE_FILE CA_DIR "/cacert.pem"

#define APPS_JSON_PATH platf::appdata().string() + "/apps.json"
namespace config {

  namespace nv {
#ifdef __APPLE__
  // values accurate as of 27/12/2022, but aren't strictly necessary for MacOS build
  #define NV_ENC_TUNING_INFO_HIGH_QUALITY 1
  #define NV_ENC_TUNING_INFO_LOW_LATENCY 2
  #define NV_ENC_TUNING_INFO_ULTRA_LOW_LATENCY 3
  #define NV_ENC_TUNING_INFO_LOSSLESS 4
  #define NV_ENC_PARAMS_RC_CONSTQP 0x0
  #define NV_ENC_PARAMS_RC_VBR 0x1
  #define NV_ENC_PARAMS_RC_CBR 0x2
  #define NV_ENC_H264_ENTROPY_CODING_MODE_CABAC 1
  #define NV_ENC_H264_ENTROPY_CODING_MODE_CAVLC 2
#else
  #include <ffnvcodec/nvEncodeAPI.h>
#endif

    enum preset_e : int {
      p1 = 12,  // PRESET_P1, // must be kept in sync with <libavcodec/nvenc.h>
      p2,  // PRESET_P2,
      p3,  // PRESET_P3,
      p4,  // PRESET_P4,
      p5,  // PRESET_P5,
      p6,  // PRESET_P6,
      p7  // PRESET_P7
    };

    enum tune_e : int {
      hq = NV_ENC_TUNING_INFO_HIGH_QUALITY,
      ll = NV_ENC_TUNING_INFO_LOW_LATENCY,
      ull = NV_ENC_TUNING_INFO_ULTRA_LOW_LATENCY,
      lossless = NV_ENC_TUNING_INFO_LOSSLESS
    };

    enum rc_e : int {
      constqp = NV_ENC_PARAMS_RC_CONSTQP, /**< Constant QP mode */
      vbr = NV_ENC_PARAMS_RC_VBR, /**< Variable bitrate mode */
      cbr = NV_ENC_PARAMS_RC_CBR /**< Constant bitrate mode */
    };

    enum coder_e : int {
      _auto = 0,
      cabac = NV_ENC_H264_ENTROPY_CODING_MODE_CABAC,
      cavlc = NV_ENC_H264_ENTROPY_CODING_MODE_CAVLC,
    };

    std::optional<preset_e>
    preset_from_view(const std::string_view &preset) {
#define _CONVERT_(x) \
  if (preset == #x##sv) return x
      _CONVERT_(p1);
      _CONVERT_(p2);
      _CONVERT_(p3);
      _CONVERT_(p4);
      _CONVERT_(p5);
      _CONVERT_(p6);
      _CONVERT_(p7);
#undef _CONVERT_
      return std::nullopt;
    }

    std::optional<tune_e>
    tune_from_view(const std::string_view &tune) {
#define _CONVERT_(x) \
  if (tune == #x##sv) return x
      _CONVERT_(hq);
      _CONVERT_(ll);
      _CONVERT_(ull);
      _CONVERT_(lossless);
#undef _CONVERT_
      return std::nullopt;
    }

    std::optional<rc_e>
    rc_from_view(const std::string_view &rc) {
#define _CONVERT_(x) \
  if (rc == #x##sv) return x
      _CONVERT_(constqp);
      _CONVERT_(vbr);
      _CONVERT_(cbr);
#undef _CONVERT_
      return std::nullopt;
    }

    int
    coder_from_view(const std::string_view &coder) {
      if (coder == "auto"sv) return _auto;
      if (coder == "cabac"sv || coder == "ac"sv) return cabac;
      if (coder == "cavlc"sv || coder == "vlc"sv) return cavlc;

      return -1;
    }
  }  // namespace nv

  namespace amd {
#ifdef __APPLE__
  // values accurate as of 27/12/2022, but aren't strictly necessary for MacOS build
  #define AMF_VIDEO_ENCODER_AV1_QUALITY_PRESET_SPEED 100
  #define AMF_VIDEO_ENCODER_AV1_QUALITY_PRESET_QUALITY 30
  #define AMF_VIDEO_ENCODER_AV1_QUALITY_PRESET_BALANCED 70
  #define AMF_VIDEO_ENCODER_HEVC_QUALITY_PRESET_SPEED 10
  #define AMF_VIDEO_ENCODER_HEVC_QUALITY_PRESET_QUALITY 0
  #define AMF_VIDEO_ENCODER_HEVC_QUALITY_PRESET_BALANCED 5
  #define AMF_VIDEO_ENCODER_QUALITY_PRESET_SPEED 1
  #define AMF_VIDEO_ENCODER_QUALITY_PRESET_QUALITY 2
  #define AMF_VIDEO_ENCODER_QUALITY_PRESET_BALANCED 0
  #define AMF_VIDEO_ENCODER_AV1_RATE_CONTROL_METHOD_CONSTANT_QP 0
  #define AMF_VIDEO_ENCODER_AV1_RATE_CONTROL_METHOD_CBR 3
  #define AMF_VIDEO_ENCODER_AV1_RATE_CONTROL_METHOD_PEAK_CONSTRAINED_VBR 2
  #define AMF_VIDEO_ENCODER_AV1_RATE_CONTROL_METHOD_LATENCY_CONSTRAINED_VBR 1
  #define AMF_VIDEO_ENCODER_HEVC_RATE_CONTROL_METHOD_CONSTANT_QP 0
  #define AMF_VIDEO_ENCODER_HEVC_RATE_CONTROL_METHOD_CBR 3
  #define AMF_VIDEO_ENCODER_HEVC_RATE_CONTROL_METHOD_PEAK_CONSTRAINED_VBR 2
  #define AMF_VIDEO_ENCODER_HEVC_RATE_CONTROL_METHOD_LATENCY_CONSTRAINED_VBR 1
  #define AMF_VIDEO_ENCODER_RATE_CONTROL_METHOD_CONSTANT_QP 0
  #define AMF_VIDEO_ENCODER_RATE_CONTROL_METHOD_CBR 1
  #define AMF_VIDEO_ENCODER_RATE_CONTROL_METHOD_PEAK_CONSTRAINED_VBR 2
  #define AMF_VIDEO_ENCODER_RATE_CONTROL_METHOD_LATENCY_CONSTRAINED_VBR 3
  #define AMF_VIDEO_ENCODER_AV1_USAGE_TRANSCODING 0
  #define AMF_VIDEO_ENCODER_AV1_USAGE_LOW_LATENCY 1
<<<<<<< HEAD
=======
  #define AMF_VIDEO_ENCODER_AV1_USAGE_ULTRA_LOW_LATENCY 2
  #define AMF_VIDEO_ENCODER_AV1_USAGE_WEBCAM 3
>>>>>>> e9217335
  #define AMF_VIDEO_ENCODER_HEVC_USAGE_TRANSCONDING 0
  #define AMF_VIDEO_ENCODER_HEVC_USAGE_ULTRA_LOW_LATENCY 1
  #define AMF_VIDEO_ENCODER_HEVC_USAGE_LOW_LATENCY 2
  #define AMF_VIDEO_ENCODER_HEVC_USAGE_WEBCAM 3
  #define AMF_VIDEO_ENCODER_USAGE_TRANSCONDING 0
  #define AMF_VIDEO_ENCODER_USAGE_ULTRA_LOW_LATENCY 1
  #define AMF_VIDEO_ENCODER_USAGE_LOW_LATENCY 2
  #define AMF_VIDEO_ENCODER_USAGE_WEBCAM 3
  #define AMF_VIDEO_ENCODER_UNDEFINED 0
  #define AMF_VIDEO_ENCODER_CABAC 1
  #define AMF_VIDEO_ENCODER_CALV 2
#else
  #include <AMF/components/VideoEncoderAV1.h>
  #include <AMF/components/VideoEncoderHEVC.h>
  #include <AMF/components/VideoEncoderVCE.h>

  // TODO: Temporary check to remind us to update the AV1 stuff below when we bump FFmpeg and AMF
  #if AMF_VERSION_RELEASE >= 30
    #error Update usage_av1_e enum below with new AMF 1.4.30 usages values!
    #error Ensure amfenc_av1.c in FFmpeg is patched to accept the new values!
  #endif

#endif

    enum class quality_av1_e : int {
      speed = AMF_VIDEO_ENCODER_AV1_QUALITY_PRESET_SPEED,
      quality = AMF_VIDEO_ENCODER_AV1_QUALITY_PRESET_QUALITY,
      balanced = AMF_VIDEO_ENCODER_AV1_QUALITY_PRESET_BALANCED
    };

    enum class quality_hevc_e : int {
      speed = AMF_VIDEO_ENCODER_HEVC_QUALITY_PRESET_SPEED,
      quality = AMF_VIDEO_ENCODER_HEVC_QUALITY_PRESET_QUALITY,
      balanced = AMF_VIDEO_ENCODER_HEVC_QUALITY_PRESET_BALANCED
    };

    enum class quality_h264_e : int {
      speed = AMF_VIDEO_ENCODER_QUALITY_PRESET_SPEED,
      quality = AMF_VIDEO_ENCODER_QUALITY_PRESET_QUALITY,
      balanced = AMF_VIDEO_ENCODER_QUALITY_PRESET_BALANCED
    };

    enum class rc_av1_e : int {
      cqp = AMF_VIDEO_ENCODER_AV1_RATE_CONTROL_METHOD_CONSTANT_QP,
      vbr_latency = AMF_VIDEO_ENCODER_AV1_RATE_CONTROL_METHOD_LATENCY_CONSTRAINED_VBR,
      vbr_peak = AMF_VIDEO_ENCODER_AV1_RATE_CONTROL_METHOD_PEAK_CONSTRAINED_VBR,
      cbr = AMF_VIDEO_ENCODER_AV1_RATE_CONTROL_METHOD_CBR
    };

    enum class rc_hevc_e : int {
      cqp = AMF_VIDEO_ENCODER_HEVC_RATE_CONTROL_METHOD_CONSTANT_QP,
      vbr_latency = AMF_VIDEO_ENCODER_HEVC_RATE_CONTROL_METHOD_LATENCY_CONSTRAINED_VBR,
      vbr_peak = AMF_VIDEO_ENCODER_HEVC_RATE_CONTROL_METHOD_PEAK_CONSTRAINED_VBR,
      cbr = AMF_VIDEO_ENCODER_HEVC_RATE_CONTROL_METHOD_CBR
    };

    enum class rc_h264_e : int {
      cqp = AMF_VIDEO_ENCODER_RATE_CONTROL_METHOD_CONSTANT_QP,
      vbr_latency = AMF_VIDEO_ENCODER_RATE_CONTROL_METHOD_LATENCY_CONSTRAINED_VBR,
      vbr_peak = AMF_VIDEO_ENCODER_RATE_CONTROL_METHOD_PEAK_CONSTRAINED_VBR,
      cbr = AMF_VIDEO_ENCODER_RATE_CONTROL_METHOD_CBR
    };

    enum class usage_av1_e : int {
      transcoding = AMF_VIDEO_ENCODER_AV1_USAGE_TRANSCODING,
<<<<<<< HEAD
      webcam = AMF_VIDEO_ENCODER_AV1_USAGE_LOW_LATENCY,  // TODO: Not defined until AMF 1.4.30
      lowlatency = AMF_VIDEO_ENCODER_AV1_USAGE_LOW_LATENCY,
      ultralowlatency = AMF_VIDEO_ENCODER_AV1_USAGE_LOW_LATENCY  // TODO: Not defined until AMF 1.4.30
=======
      webcam = AMF_VIDEO_ENCODER_AV1_USAGE_WEBCAM,
      lowlatency = AMF_VIDEO_ENCODER_AV1_USAGE_LOW_LATENCY,
      ultralowlatency = AMF_VIDEO_ENCODER_AV1_USAGE_ULTRA_LOW_LATENCY
>>>>>>> e9217335
    };

    enum class usage_hevc_e : int {
      transcoding = AMF_VIDEO_ENCODER_HEVC_USAGE_TRANSCONDING,
      webcam = AMF_VIDEO_ENCODER_HEVC_USAGE_WEBCAM,
      lowlatency = AMF_VIDEO_ENCODER_HEVC_USAGE_LOW_LATENCY,
      ultralowlatency = AMF_VIDEO_ENCODER_HEVC_USAGE_ULTRA_LOW_LATENCY
    };

    enum class usage_h264_e : int {
      transcoding = AMF_VIDEO_ENCODER_USAGE_TRANSCONDING,
      webcam = AMF_VIDEO_ENCODER_USAGE_WEBCAM,
      lowlatency = AMF_VIDEO_ENCODER_USAGE_LOW_LATENCY,
      ultralowlatency = AMF_VIDEO_ENCODER_USAGE_ULTRA_LOW_LATENCY
    };

    enum coder_e : int {
      _auto = AMF_VIDEO_ENCODER_UNDEFINED,
      cabac = AMF_VIDEO_ENCODER_CABAC,
      cavlc = AMF_VIDEO_ENCODER_CALV
    };

    template <class T>
    std::optional<int>
    quality_from_view(const std::string_view &quality_type) {
#define _CONVERT_(x) \
  if (quality_type == #x##sv) return (int) T::x
      _CONVERT_(quality);
      _CONVERT_(speed);
      _CONVERT_(balanced);
#undef _CONVERT_
      return std::nullopt;
    }

    template <class T>
    std::optional<int>
    rc_from_view(const std::string_view &rc) {
#define _CONVERT_(x) \
  if (rc == #x##sv) return (int) T::x
      _CONVERT_(cqp);
      _CONVERT_(vbr_latency);
      _CONVERT_(vbr_peak);
      _CONVERT_(cbr);
#undef _CONVERT_
      return std::nullopt;
    }

    template <class T>
    std::optional<int>
    usage_from_view(const std::string_view &rc) {
#define _CONVERT_(x) \
  if (rc == #x##sv) return (int) T::x
      _CONVERT_(transcoding);
      _CONVERT_(webcam);
      _CONVERT_(lowlatency);
      _CONVERT_(ultralowlatency);
#undef _CONVERT_
      return std::nullopt;
    }

    int
    coder_from_view(const std::string_view &coder) {
      if (coder == "auto"sv) return _auto;
      if (coder == "cabac"sv || coder == "ac"sv) return cabac;
      if (coder == "cavlc"sv || coder == "vlc"sv) return cavlc;

      return -1;
    }
  }  // namespace amd

  namespace qsv {
    enum preset_e : int {
      veryslow = 1,
      slower = 2,
      slow = 3,
      medium = 4,
      fast = 5,
      faster = 6,
      veryfast = 7
    };

    enum cavlc_e : int {
      _auto = false,
      enabled = true,
      disabled = false
    };

    std::optional<int>
    preset_from_view(const std::string_view &preset) {
#define _CONVERT_(x) \
  if (preset == #x##sv) return x
      _CONVERT_(veryslow);
      _CONVERT_(slower);
      _CONVERT_(slow);
      _CONVERT_(medium);
      _CONVERT_(fast);
      _CONVERT_(faster);
      _CONVERT_(veryfast);
#undef _CONVERT_
      return std::nullopt;
    }

    std::optional<int>
    coder_from_view(const std::string_view &coder) {
      if (coder == "auto"sv) return _auto;
      if (coder == "cabac"sv || coder == "ac"sv) return disabled;
      if (coder == "cavlc"sv || coder == "vlc"sv) return enabled;
      return std::nullopt;
    }

  }  // namespace qsv

  namespace vt {

    enum coder_e : int {
      _auto = 0,
      cabac,
      cavlc
    };

    int
    coder_from_view(const std::string_view &coder) {
      if (coder == "auto"sv) return _auto;
      if (coder == "cabac"sv || coder == "ac"sv) return cabac;
      if (coder == "cavlc"sv || coder == "vlc"sv) return cavlc;

      return -1;
    }

    int
    allow_software_from_view(const std::string_view &software) {
      if (software == "allowed"sv || software == "forced") return 1;

      return 0;
    }

    int
    force_software_from_view(const std::string_view &software) {
      if (software == "forced") return 1;

      return 0;
    }

    int
    rt_from_view(const std::string_view &rt) {
      if (rt == "disabled" || rt == "off" || rt == "0") return 0;

      return 1;
    }

  }  // namespace vt

  namespace sw {
    int
    svtav1_preset_from_view(const std::string_view &preset) {
#define _CONVERT_(x, y) \
  if (preset == #x##sv) return y
      _CONVERT_(veryslow, 1);
      _CONVERT_(slower, 2);
      _CONVERT_(slow, 4);
      _CONVERT_(medium, 5);
      _CONVERT_(fast, 7);
      _CONVERT_(faster, 9);
      _CONVERT_(veryfast, 10);
      _CONVERT_(superfast, 11);
      _CONVERT_(ultrafast, 12);
#undef _CONVERT_
      return 11;  // Default to superfast
    }
  }  // namespace sw

  video_t video {
    28,  // qp

    0,  // hevc_mode
    0,  // av1_mode

    1,  // min_threads
    {
      "superfast"s,  // preset
      "zerolatency"s,  // tune
      11,  // superfast
    },  // software

    {
      nv::p4,  // preset
      nv::ull,  // tune
      nv::cbr,  // rc
      nv::_auto  // coder
    },  // nv

    {
      qsv::medium,  // preset
      qsv::_auto,  // cavlc
    },  // qsv

    {
      (int) amd::quality_h264_e::balanced,  // quality (h264)
      (int) amd::quality_hevc_e::balanced,  // quality (hevc)
      (int) amd::quality_av1_e::balanced,  // quality (av1)
      (int) amd::rc_h264_e::vbr_latency,  // rate control (h264)
      (int) amd::rc_hevc_e::vbr_latency,  // rate control (hevc)
      (int) amd::rc_av1_e::vbr_latency,  // rate control (av1)
      (int) amd::usage_h264_e::ultralowlatency,  // usage (h264)
      (int) amd::usage_hevc_e::ultralowlatency,  // usage (hevc)
      (int) amd::usage_av1_e::ultralowlatency,  // usage (av1)
      0,  // preanalysis
      1,  // vbaq
      (int) amd::coder_e::_auto,  // coder
    },  // amd

    {
      0,
      0,
      1,
      -1,
    },  // vt

    {},  // capture
    {},  // encoder
    {},  // adapter_name
    {},  // output_name
    true  // dwmflush
  };

  audio_t audio {
    {},  // audio_sink
    {},  // virtual_sink
    true,  // install_steam_drivers
  };

  stream_t stream {
    10s,  // ping_timeout

    APPS_JSON_PATH,

    20,  // fecPercentage
    1  // channels
  };

  nvhttp_t nvhttp {
    "pc",  // origin_pin
    "lan",  // origin web manager

    PRIVATE_KEY_FILE,
    CERTIFICATE_FILE,

    boost::asio::ip::host_name(),  // sunshine_name,
    "sunshine_state.json"s,  // file_state
    {},  // external_ip
    {
      "352x240"s,
      "480x360"s,
      "858x480"s,
      "1280x720"s,
      "1920x1080"s,
      "2560x1080"s,
      "3440x1440"s,
      "1920x1200"s,
      "3840x2160"s,
      "3840x1600"s,
    },  // supported resolutions

    { 10, 30, 60, 90, 120 },  // supported fps
  };

  input_t input {
    {
      { 0x10, 0xA0 },
      { 0x11, 0xA2 },
      { 0x12, 0xA4 },
    },
    -1ms,  // back_button_timeout
    500ms,  // key_repeat_delay
    std::chrono::duration<double> { 1 / 24.9 },  // key_repeat_period

    {
      platf::supported_gamepads().front().data(),
      platf::supported_gamepads().front().size(),
    },  // Default gamepad

    true,  // keyboard enabled
    true,  // mouse enabled
    true,  // controller enabled
    true,  // always send scancodes
  };

  sunshine_t sunshine {
    2,  // min_log_level
    0,  // flags
    {},  // User file
    {},  // Username
    {},  // Password
    {},  // Password Salt
    platf::appdata().string() + "/sunshine.conf",  // config file
    {},  // cmd args
    47989,
    platf::appdata().string() + "/sunshine.log",  // log file
    {},  // prep commands
  };

  bool
  endline(char ch) {
    return ch == '\r' || ch == '\n';
  }

  bool
  space_tab(char ch) {
    return ch == ' ' || ch == '\t';
  }

  bool
  whitespace(char ch) {
    return space_tab(ch) || endline(ch);
  }

  std::string
  to_string(const char *begin, const char *end) {
    std::string result;

    KITTY_WHILE_LOOP(auto pos = begin, pos != end, {
      auto comment = std::find(pos, end, '#');
      auto endl = std::find_if(comment, end, endline);

      result.append(pos, comment);

      pos = endl;
    })

    return result;
  }

  template <class It>
  It
  skip_list(It skipper, It end) {
    int stack = 1;
    while (skipper != end && stack) {
      if (*skipper == '[') {
        ++stack;
      }
      if (*skipper == ']') {
        --stack;
      }

      ++skipper;
    }

    return skipper;
  }

  std::pair<
    std::string_view::const_iterator,
    std::optional<std::pair<std::string, std::string>>>
  parse_option(std::string_view::const_iterator begin, std::string_view::const_iterator end) {
    begin = std::find_if_not(begin, end, whitespace);
    auto endl = std::find_if(begin, end, endline);
    auto endc = std::find(begin, endl, '#');
    endc = std::find_if(std::make_reverse_iterator(endc), std::make_reverse_iterator(begin), std::not_fn(whitespace)).base();

    auto eq = std::find(begin, endc, '=');
    if (eq == endc || eq == begin) {
      return std::make_pair(endl, std::nullopt);
    }

    auto end_name = std::find_if_not(std::make_reverse_iterator(eq), std::make_reverse_iterator(begin), space_tab).base();
    auto begin_val = std::find_if_not(eq + 1, endc, space_tab);

    if (begin_val == endl) {
      return std::make_pair(endl, std::nullopt);
    }

    // Lists might contain newlines
    if (*begin_val == '[') {
      endl = skip_list(begin_val + 1, end);
      if (endl == end) {
        std::cout << "Warning: Config option ["sv << to_string(begin, end_name) << "] Missing ']'"sv;

        return std::make_pair(endl, std::nullopt);
      }
    }

    return std::make_pair(
      endl,
      std::make_pair(to_string(begin, end_name), to_string(begin_val, endl)));
  }

  std::unordered_map<std::string, std::string>
  parse_config(const std::string_view &file_content) {
    std::unordered_map<std::string, std::string> vars;

    auto pos = std::begin(file_content);
    auto end = std::end(file_content);

    while (pos < end) {
      // auto newline = std::find_if(pos, end, [](auto ch) { return ch == '\n' || ch == '\r'; });
      TUPLE_2D(endl, var, parse_option(pos, end));

      pos = endl;
      if (pos != end) {
        pos += (*pos == '\r') ? 2 : 1;
      }

      if (!var) {
        continue;
      }

      vars.emplace(std::move(*var));
    }

    return vars;
  }

  void
  string_f(std::unordered_map<std::string, std::string> &vars, const std::string &name, std::string &input) {
    auto it = vars.find(name);
    if (it == std::end(vars)) {
      return;
    }

    input = std::move(it->second);

    vars.erase(it);
  }

  void
  string_restricted_f(std::unordered_map<std::string, std::string> &vars, const std::string &name, std::string &input, const std::vector<std::string_view> &allowed_vals) {
    std::string temp;
    string_f(vars, name, temp);

    for (auto &allowed_val : allowed_vals) {
      if (temp == allowed_val) {
        input = std::move(temp);
        return;
      }
    }
  }

  void
  path_f(std::unordered_map<std::string, std::string> &vars, const std::string &name, fs::path &input) {
    // appdata needs to be retrieved once only
    static auto appdata = platf::appdata();

    std::string temp;
    string_f(vars, name, temp);

    if (!temp.empty()) {
      input = temp;
    }

    if (input.is_relative()) {
      input = appdata / input;
    }

    auto dir = input;
    dir.remove_filename();

    // Ensure the directories exists
    if (!fs::exists(dir)) {
      fs::create_directories(dir);
    }
  }

  void
  path_f(std::unordered_map<std::string, std::string> &vars, const std::string &name, std::string &input) {
    fs::path temp = input;

    path_f(vars, name, temp);

    input = temp.string();
  }

  void
  int_f(std::unordered_map<std::string, std::string> &vars, const std::string &name, int &input) {
    auto it = vars.find(name);

    if (it == std::end(vars)) {
      return;
    }

    std::string_view val = it->second;

    // If value is something like: "756" instead of 756
    if (val.size() >= 2 && val[0] == '"') {
      val = val.substr(1, val.size() - 2);
    }

    // If that integer is in hexadecimal
    if (val.size() >= 2 && val.substr(0, 2) == "0x"sv) {
      input = util::from_hex<int>(val.substr(2));
    }
    else {
      input = util::from_view(val);
    }

    vars.erase(it);
  }

  void
  int_f(std::unordered_map<std::string, std::string> &vars, const std::string &name, std::optional<int> &input) {
    auto it = vars.find(name);

    if (it == std::end(vars)) {
      return;
    }

    std::string_view val = it->second;

    // If value is something like: "756" instead of 756
    if (val.size() >= 2 && val[0] == '"') {
      val = val.substr(1, val.size() - 2);
    }

    // If that integer is in hexadecimal
    if (val.size() >= 2 && val.substr(0, 2) == "0x"sv) {
      input = util::from_hex<int>(val.substr(2));
    }
    else {
      input = util::from_view(val);
    }

    vars.erase(it);
  }

  template <class F>
  void
  int_f(std::unordered_map<std::string, std::string> &vars, const std::string &name, int &input, F &&f) {
    std::string tmp;
    string_f(vars, name, tmp);
    if (!tmp.empty()) {
      input = f(tmp);
    }
  }

  template <class F>
  void
  int_f(std::unordered_map<std::string, std::string> &vars, const std::string &name, std::optional<int> &input, F &&f) {
    std::string tmp;
    string_f(vars, name, tmp);
    if (!tmp.empty()) {
      input = f(tmp);
    }
  }

  void
  int_between_f(std::unordered_map<std::string, std::string> &vars, const std::string &name, int &input, const std::pair<int, int> &range) {
    int temp = input;

    int_f(vars, name, temp);

    TUPLE_2D_REF(lower, upper, range);
    if (temp >= lower && temp <= upper) {
      input = temp;
    }
  }

  bool
  to_bool(std::string &boolean) {
    std::for_each(std::begin(boolean), std::end(boolean), [](char ch) { return (char) std::tolower(ch); });

    return boolean == "true"sv ||
           boolean == "yes"sv ||
           boolean == "enable"sv ||
           boolean == "enabled"sv ||
           boolean == "on"sv ||
           (std::find(std::begin(boolean), std::end(boolean), '1') != std::end(boolean));
  }

  void
  bool_f(std::unordered_map<std::string, std::string> &vars, const std::string &name, bool &input) {
    std::string tmp;
    string_f(vars, name, tmp);

    if (tmp.empty()) {
      return;
    }

    input = to_bool(tmp);
  }

  void
  double_f(std::unordered_map<std::string, std::string> &vars, const std::string &name, double &input) {
    std::string tmp;
    string_f(vars, name, tmp);

    if (tmp.empty()) {
      return;
    }

    char *c_str_p;
    auto val = std::strtod(tmp.c_str(), &c_str_p);

    if (c_str_p == tmp.c_str()) {
      return;
    }

    input = val;
  }

  void
  double_between_f(std::unordered_map<std::string, std::string> &vars, const std::string &name, double &input, const std::pair<double, double> &range) {
    double temp = input;

    double_f(vars, name, temp);

    TUPLE_2D_REF(lower, upper, range);
    if (temp >= lower && temp <= upper) {
      input = temp;
    }
  }

  void
  list_string_f(std::unordered_map<std::string, std::string> &vars, const std::string &name, std::vector<std::string> &input) {
    std::string string;
    string_f(vars, name, string);

    if (string.empty()) {
      return;
    }

    input.clear();

    auto begin = std::cbegin(string);
    if (*begin == '[') {
      ++begin;
    }

    begin = std::find_if_not(begin, std::cend(string), whitespace);
    if (begin == std::cend(string)) {
      return;
    }

    auto pos = begin;
    while (pos < std::cend(string)) {
      if (*pos == '[') {
        pos = skip_list(pos + 1, std::cend(string)) + 1;
      }
      else if (*pos == ']') {
        break;
      }
      else if (*pos == ',') {
        input.emplace_back(begin, pos);
        pos = begin = std::find_if_not(pos + 1, std::cend(string), whitespace);
      }
      else {
        ++pos;
      }
    }

    if (pos != begin) {
      input.emplace_back(begin, pos);
    }
  }

  void
  list_prep_cmd_f(std::unordered_map<std::string, std::string> &vars, const std::string &name, std::vector<prep_cmd_t> &input) {
    std::string string;
    string_f(vars, name, string);

    std::stringstream jsonStream;

    // check if string is empty, i.e. when the value doesn't exist in the config file
    if (string.empty()) {
      return;
    }

    // We need to add a wrapping object to make it valid JSON, otherwise ptree cannot parse it.
    jsonStream << "{\"prep_cmd\":" << string << "}";

    boost::property_tree::ptree jsonTree;
    boost::property_tree::read_json(jsonStream, jsonTree);

    for (auto &[_, prep_cmd] : jsonTree.get_child("prep_cmd"s)) {
      auto do_cmd = prep_cmd.get_optional<std::string>("do"s);
      auto undo_cmd = prep_cmd.get_optional<std::string>("undo"s);
      auto elevated = prep_cmd.get_optional<bool>("elevated"s);

      input.emplace_back(do_cmd.value_or(""), undo_cmd.value_or(""), elevated.value_or(false));
    }
  }

  void
  list_int_f(std::unordered_map<std::string, std::string> &vars, const std::string &name, std::vector<int> &input) {
    std::vector<std::string> list;
    list_string_f(vars, name, list);

    for (auto &el : list) {
      std::string_view val = el;

      // If value is something like: "756" instead of 756
      if (val.size() >= 2 && val[0] == '"') {
        val = val.substr(1, val.size() - 2);
      }

      int tmp;

      // If the integer is a hexadecimal
      if (val.size() >= 2 && val.substr(0, 2) == "0x"sv) {
        tmp = util::from_hex<int>(val.substr(2));
      }
      else {
        tmp = util::from_view(val);
      }
      input.emplace_back(tmp);
    }
  }

  void
  map_int_int_f(std::unordered_map<std::string, std::string> &vars, const std::string &name, std::unordered_map<int, int> &input) {
    std::vector<int> list;
    list_int_f(vars, name, list);

    // The list needs to be a multiple of 2
    if (list.size() % 2) {
      std::cout << "Warning: expected "sv << name << " to have a multiple of two elements --> not "sv << list.size() << std::endl;
      return;
    }

    int x = 0;
    while (x < list.size()) {
      auto key = list[x++];
      auto val = list[x++];

      input.emplace(key, val);
    }
  }

  int
  apply_flags(const char *line) {
    int ret = 0;
    while (*line != '\0') {
      switch (*line) {
        case '0':
          config::sunshine.flags[config::flag::PIN_STDIN].flip();
          break;
        case '1':
          config::sunshine.flags[config::flag::FRESH_STATE].flip();
          break;
        case '2':
          config::sunshine.flags[config::flag::FORCE_VIDEO_HEADER_REPLACE].flip();
          break;
        case 'p':
          config::sunshine.flags[config::flag::UPNP].flip();
          break;
        default:
          std::cout << "Warning: Unrecognized flag: ["sv << *line << ']' << std::endl;
          ret = -1;
      }

      ++line;
    }

    return ret;
  }

  void
  apply_config(std::unordered_map<std::string, std::string> &&vars) {
    if (!fs::exists(stream.file_apps.c_str())) {
      fs::copy_file(SUNSHINE_ASSETS_DIR "/apps.json", stream.file_apps);
    }

    for (auto &[name, val] : vars) {
      std::cout << "["sv << name << "] -- ["sv << val << ']' << std::endl;
    }

    int_f(vars, "qp", video.qp);
    int_f(vars, "min_threads", video.min_threads);
    int_between_f(vars, "hevc_mode", video.hevc_mode, { 0, 3 });
    int_between_f(vars, "av1_mode", video.av1_mode, { 0, 3 });
    string_f(vars, "sw_preset", video.sw.sw_preset);
    if (!video.sw.sw_preset.empty()) {
      video.sw.svtav1_preset = sw::svtav1_preset_from_view(video.sw.sw_preset);
    }
    string_f(vars, "sw_tune", video.sw.sw_tune);
    int_f(vars, "nv_preset", video.nv.nv_preset, nv::preset_from_view);
    int_f(vars, "nv_tune", video.nv.nv_tune, nv::tune_from_view);
    int_f(vars, "nv_rc", video.nv.nv_rc, nv::rc_from_view);
    int_f(vars, "nv_coder", video.nv.nv_coder, nv::coder_from_view);

    int_f(vars, "qsv_preset", video.qsv.qsv_preset, qsv::preset_from_view);
    int_f(vars, "qsv_coder", video.qsv.qsv_cavlc, qsv::coder_from_view);

    std::string quality;
    string_f(vars, "amd_quality", quality);
    if (!quality.empty()) {
      video.amd.amd_quality_h264 = amd::quality_from_view<amd::quality_h264_e>(quality);
      video.amd.amd_quality_hevc = amd::quality_from_view<amd::quality_hevc_e>(quality);
      video.amd.amd_quality_av1 = amd::quality_from_view<amd::quality_av1_e>(quality);
    }

    std::string rc;
    string_f(vars, "amd_rc", rc);
    int_f(vars, "amd_coder", video.amd.amd_coder, amd::coder_from_view);
    if (!rc.empty()) {
      video.amd.amd_rc_h264 = amd::rc_from_view<amd::rc_h264_e>(rc);
      video.amd.amd_rc_hevc = amd::rc_from_view<amd::rc_hevc_e>(rc);
      video.amd.amd_rc_av1 = amd::rc_from_view<amd::rc_av1_e>(rc);
    }

    std::string usage;
    string_f(vars, "amd_usage", usage);
    if (!usage.empty()) {
      video.amd.amd_usage_h264 = amd::usage_from_view<amd::usage_h264_e>(rc);
      video.amd.amd_usage_hevc = amd::usage_from_view<amd::usage_hevc_e>(rc);
      video.amd.amd_usage_av1 = amd::usage_from_view<amd::usage_av1_e>(rc);
    }

    bool_f(vars, "amd_preanalysis", (bool &) video.amd.amd_preanalysis);
    bool_f(vars, "amd_vbaq", (bool &) video.amd.amd_vbaq);

    int_f(vars, "vt_coder", video.vt.vt_coder, vt::coder_from_view);
    int_f(vars, "vt_software", video.vt.vt_allow_sw, vt::allow_software_from_view);
    int_f(vars, "vt_software", video.vt.vt_require_sw, vt::force_software_from_view);
    int_f(vars, "vt_realtime", video.vt.vt_realtime, vt::rt_from_view);

    string_f(vars, "capture", video.capture);
    string_f(vars, "encoder", video.encoder);
    string_f(vars, "adapter_name", video.adapter_name);
    string_f(vars, "output_name", video.output_name);
    bool_f(vars, "dwmflush", video.dwmflush);

    path_f(vars, "pkey", nvhttp.pkey);
    path_f(vars, "cert", nvhttp.cert);
    string_f(vars, "sunshine_name", nvhttp.sunshine_name);
    path_f(vars, "log_path", config::sunshine.log_file);
    path_f(vars, "file_state", nvhttp.file_state);

    // Must be run after "file_state"
    config::sunshine.credentials_file = config::nvhttp.file_state;
    path_f(vars, "credentials_file", config::sunshine.credentials_file);

    string_f(vars, "external_ip", nvhttp.external_ip);
    list_string_f(vars, "resolutions"s, nvhttp.resolutions);
    list_int_f(vars, "fps"s, nvhttp.fps);
    list_prep_cmd_f(vars, "global_prep_cmd", config::sunshine.prep_cmds);

    string_f(vars, "audio_sink", audio.sink);
    string_f(vars, "virtual_sink", audio.virtual_sink);
    bool_f(vars, "install_steam_audio_drivers", audio.install_steam_drivers);

    string_restricted_f(vars, "origin_pin_allowed", nvhttp.origin_pin_allowed, { "pc"sv, "lan"sv, "wan"sv });
    string_restricted_f(vars, "origin_web_ui_allowed", nvhttp.origin_web_ui_allowed, { "pc"sv, "lan"sv, "wan"sv });

    int to = -1;
    int_between_f(vars, "ping_timeout", to, { -1, std::numeric_limits<int>::max() });
    if (to != -1) {
      stream.ping_timeout = std::chrono::milliseconds(to);
    }

    int_between_f(vars, "channels", stream.channels, { 1, std::numeric_limits<int>::max() });

    path_f(vars, "file_apps", stream.file_apps);
    int_between_f(vars, "fec_percentage", stream.fec_percentage, { 1, 255 });

    map_int_int_f(vars, "keybindings"s, input.keybindings);

    // This config option will only be used by the UI
    // When editing in the config file itself, use "keybindings"
    bool map_rightalt_to_win = false;
    bool_f(vars, "key_rightalt_to_key_win", map_rightalt_to_win);

    if (map_rightalt_to_win) {
      input.keybindings.emplace(0xA5, 0x5B);
    }

    to = std::numeric_limits<int>::min();
    int_f(vars, "back_button_timeout", to);

    if (to > std::numeric_limits<int>::min()) {
      input.back_button_timeout = std::chrono::milliseconds { to };
    }

    double repeat_frequency { 0 };
    double_between_f(vars, "key_repeat_frequency", repeat_frequency, { 0, std::numeric_limits<double>::max() });

    if (repeat_frequency > 0) {
      config::input.key_repeat_period = std::chrono::duration<double> { 1 / repeat_frequency };
    }

    to = -1;
    int_f(vars, "key_repeat_delay", to);
    if (to >= 0) {
      input.key_repeat_delay = std::chrono::milliseconds { to };
    }

    string_restricted_f(vars, "gamepad"s, input.gamepad, platf::supported_gamepads());

    bool_f(vars, "mouse", input.mouse);
    bool_f(vars, "keyboard", input.keyboard);
    bool_f(vars, "controller", input.controller);

    bool_f(vars, "always_send_scancodes", input.always_send_scancodes);

    int port = sunshine.port;
    int_f(vars, "port"s, port);
    sunshine.port = (std::uint16_t) port;

    bool upnp = false;
    bool_f(vars, "upnp"s, upnp);

    if (upnp) {
      config::sunshine.flags[config::flag::UPNP].flip();
    }

    std::string log_level_string;
    string_f(vars, "min_log_level", log_level_string);

    if (!log_level_string.empty()) {
      if (log_level_string == "verbose"sv) {
        sunshine.min_log_level = 0;
      }
      else if (log_level_string == "debug"sv) {
        sunshine.min_log_level = 1;
      }
      else if (log_level_string == "info"sv) {
        sunshine.min_log_level = 2;
      }
      else if (log_level_string == "warning"sv) {
        sunshine.min_log_level = 3;
      }
      else if (log_level_string == "error"sv) {
        sunshine.min_log_level = 4;
      }
      else if (log_level_string == "fatal"sv) {
        sunshine.min_log_level = 5;
      }
      else if (log_level_string == "none"sv) {
        sunshine.min_log_level = 6;
      }
      else {
        // accept digit directly
        auto val = log_level_string[0];
        if (val >= '0' && val < '7') {
          sunshine.min_log_level = val - '0';
        }
      }
    }

    auto it = vars.find("flags"s);
    if (it != std::end(vars)) {
      apply_flags(it->second.c_str());

      vars.erase(it);
    }

    if (sunshine.min_log_level <= 3) {
      for (auto &[var, _] : vars) {
        std::cout << "Warning: Unrecognized configurable option ["sv << var << ']' << std::endl;
      }
    }
  }

  int
  parse(int argc, char *argv[]) {
    std::unordered_map<std::string, std::string> cmd_vars;
#ifdef _WIN32
    bool shortcut_launch = false;
    bool service_admin_launch = false;
#endif

    for (auto x = 1; x < argc; ++x) {
      auto line = argv[x];

      if (line == "--help"sv) {
        print_help(*argv);
        return 1;
      }
#ifdef _WIN32
      else if (line == "--shortcut"sv) {
        shortcut_launch = true;
      }
      else if (line == "--shortcut-admin"sv) {
        service_admin_launch = true;
      }
#endif
      else if (*line == '-') {
        if (*(line + 1) == '-') {
          sunshine.cmd.name = line + 2;
          sunshine.cmd.argc = argc - x - 1;
          sunshine.cmd.argv = argv + x + 1;

          break;
        }
        if (apply_flags(line + 1)) {
          print_help(*argv);
          return -1;
        }
      }
      else {
        auto line_end = line + strlen(line);

        auto pos = std::find(line, line_end, '=');
        if (pos == line_end) {
          sunshine.config_file = line;
        }
        else {
          TUPLE_EL(var, 1, parse_option(line, line_end));
          if (!var) {
            print_help(*argv);
            return -1;
          }

          TUPLE_EL_REF(name, 0, *var);

          auto it = cmd_vars.find(name);
          if (it != std::end(cmd_vars)) {
            cmd_vars.erase(it);
          }

          cmd_vars.emplace(std::move(*var));
        }
      }
    }

    bool config_loaded = false;
    try {
      // Create appdata folder if it does not exist
      if (!boost::filesystem::exists(platf::appdata().string())) {
        boost::filesystem::create_directories(platf::appdata().string());
      }

      // Create empty config file if it does not exist
      if (!fs::exists(sunshine.config_file)) {
        std::ofstream { sunshine.config_file };
      }

      // Read config file
      auto vars = parse_config(read_file(sunshine.config_file.c_str()));

      for (auto &[name, value] : cmd_vars) {
        vars.insert_or_assign(std::move(name), std::move(value));
      }

      // Apply the config. Note: This will try to create any paths
      // referenced in the config, so we may receive exceptions if
      // the path is incorrect or inaccessible.
      apply_config(std::move(vars));
      config_loaded = true;
    }
    catch (const std::filesystem::filesystem_error &err) {
      BOOST_LOG(fatal) << "Failed to apply config: "sv << err.what();
    }
    catch (const boost::filesystem::filesystem_error &err) {
      BOOST_LOG(fatal) << "Failed to apply config: "sv << err.what();
    }

    if (!config_loaded) {
#ifdef _WIN32
      BOOST_LOG(fatal) << "To relaunch Sunshine successfully, use the shortcut in the Start Menu. Do not run Sunshine.exe manually."sv;
      std::this_thread::sleep_for(10s);
#endif
      return -1;
    }

#ifdef _WIN32
    // We have to wait until the config is loaded to handle these launches,
    // because we need to have the correct base port loaded in our config.
    if (service_admin_launch) {
      // This is a relaunch as admin to start the service
      service_ctrl::start_service();

      // Always return 1 to ensure Sunshine doesn't start normally
      return 1;
    }
    else if (shortcut_launch) {
      if (!service_ctrl::is_service_running()) {
        // If the service isn't running, relaunch ourselves as admin to start it
        WCHAR executable[MAX_PATH];
        GetModuleFileNameW(NULL, executable, ARRAYSIZE(executable));

        SHELLEXECUTEINFOW shell_exec_info {};
        shell_exec_info.cbSize = sizeof(shell_exec_info);
        shell_exec_info.fMask = SEE_MASK_NOASYNC | SEE_MASK_NO_CONSOLE | SEE_MASK_NOCLOSEPROCESS;
        shell_exec_info.lpVerb = L"runas";
        shell_exec_info.lpFile = executable;
        shell_exec_info.lpParameters = L"--shortcut-admin";
        shell_exec_info.nShow = SW_NORMAL;
        if (!ShellExecuteExW(&shell_exec_info)) {
          auto winerr = GetLastError();
          std::cout << "Error: ShellExecuteEx() failed:"sv << winerr << std::endl;
          return 1;
        }

        // Wait for the elevated process to finish starting the service
        WaitForSingleObject(shell_exec_info.hProcess, INFINITE);
        CloseHandle(shell_exec_info.hProcess);

        // Wait for the UI to be ready for connections
        service_ctrl::wait_for_ui_ready();
      }

      // Launch the web UI
      launch_ui();

      // Always return 1 to ensure Sunshine doesn't start normally
      return 1;
    }
#endif

    return 0;
  }
}  // namespace config<|MERGE_RESOLUTION|>--- conflicted
+++ resolved
@@ -153,11 +153,8 @@
   #define AMF_VIDEO_ENCODER_RATE_CONTROL_METHOD_LATENCY_CONSTRAINED_VBR 3
   #define AMF_VIDEO_ENCODER_AV1_USAGE_TRANSCODING 0
   #define AMF_VIDEO_ENCODER_AV1_USAGE_LOW_LATENCY 1
-<<<<<<< HEAD
-=======
   #define AMF_VIDEO_ENCODER_AV1_USAGE_ULTRA_LOW_LATENCY 2
   #define AMF_VIDEO_ENCODER_AV1_USAGE_WEBCAM 3
->>>>>>> e9217335
   #define AMF_VIDEO_ENCODER_HEVC_USAGE_TRANSCONDING 0
   #define AMF_VIDEO_ENCODER_HEVC_USAGE_ULTRA_LOW_LATENCY 1
   #define AMF_VIDEO_ENCODER_HEVC_USAGE_LOW_LATENCY 2
@@ -223,15 +220,9 @@
 
     enum class usage_av1_e : int {
       transcoding = AMF_VIDEO_ENCODER_AV1_USAGE_TRANSCODING,
-<<<<<<< HEAD
-      webcam = AMF_VIDEO_ENCODER_AV1_USAGE_LOW_LATENCY,  // TODO: Not defined until AMF 1.4.30
-      lowlatency = AMF_VIDEO_ENCODER_AV1_USAGE_LOW_LATENCY,
-      ultralowlatency = AMF_VIDEO_ENCODER_AV1_USAGE_LOW_LATENCY  // TODO: Not defined until AMF 1.4.30
-=======
       webcam = AMF_VIDEO_ENCODER_AV1_USAGE_WEBCAM,
       lowlatency = AMF_VIDEO_ENCODER_AV1_USAGE_LOW_LATENCY,
       ultralowlatency = AMF_VIDEO_ENCODER_AV1_USAGE_ULTRA_LOW_LATENCY
->>>>>>> e9217335
     };
 
     enum class usage_hevc_e : int {
