/**
 * @file src/config.h
 * @brief todo
 */
#pragma once

#include <bitset>
#include <chrono>
#include <optional>
#include <string>
#include <unordered_map>
#include <vector>

#include "nvenc/nvenc_config.h"

namespace config {
  struct video_t {
    // ffmpeg params
    int qp;  // higher == more compression and less quality

    int hevc_mode;
    int av1_mode;

    int min_threads;  // Minimum number of threads/slices for CPU encoding
    struct {
      std::string sw_preset;
      std::string sw_tune;
      std::optional<int> svtav1_preset;
    } sw;

    nvenc::nvenc_config nv;
    bool nv_realtime_hags;
    bool nv_opengl_vulkan_on_dxgi;
    bool nv_sunshine_high_power_mode;

    struct {
      int preset;
      int multipass;
      int h264_coder;
      int aq;
      int vbv_percentage_increase;
    } nv_legacy;

    struct {
      std::optional<int> qsv_preset;
      std::optional<int> qsv_cavlc;
      bool qsv_slow_hevc;
    } qsv;

    struct {
      std::optional<int> amd_quality_h264;
      std::optional<int> amd_quality_hevc;
      std::optional<int> amd_quality_av1;
      std::optional<int> amd_rc_h264;
      std::optional<int> amd_rc_hevc;
      std::optional<int> amd_rc_av1;
      std::optional<int> amd_usage_h264;
      std::optional<int> amd_usage_hevc;
      std::optional<int> amd_usage_av1;
      std::optional<int> amd_preanalysis;
      std::optional<int> amd_vbaq;
      int amd_coder;
    } amd;

    struct {
      int vt_allow_sw;
      int vt_require_sw;
      int vt_realtime;
      int vt_coder;
    } vt;

    std::string capture;
    std::string encoder;
    std::string adapter_name;

<<<<<<< HEAD
    struct auto_resolution_remapping_t {
      std::string received;
      std::string final;
=======
    struct display_mode_remapping_t {
      std::string type;
      std::string received_resolution;
      std::string received_fps;
      std::string final_resolution;
      std::string final_refresh_rate;
>>>>>>> ecf249c3
    };

    std::string output_name;
    int display_device_prep;
    int resolution_change;
    std::string manual_resolution;
<<<<<<< HEAD
    std::vector<auto_resolution_remapping_t> auto_resolution_remapping;
=======
    std::vector<display_mode_remapping_t> display_mode_remapping;
>>>>>>> ecf249c3
    int refresh_rate_change;
    std::string manual_refresh_rate;
    int hdr_prep;
  };

  struct audio_t {
    std::string sink;
    std::string virtual_sink;
    bool install_steam_drivers;
  };

  constexpr int ENCRYPTION_MODE_NEVER = 0;  // Never use video encryption, even if the client supports it
  constexpr int ENCRYPTION_MODE_OPPORTUNISTIC = 1;  // Use video encryption if available, but stream without it if not supported
  constexpr int ENCRYPTION_MODE_MANDATORY = 2;  // Always use video encryption and refuse clients that can't encrypt

  struct stream_t {
    std::chrono::milliseconds ping_timeout;

    std::string file_apps;

    int fec_percentage;

    // max unique instances of video and audio streams
    int channels;

    // Video encryption settings for LAN and WAN streams
    int lan_encryption_mode;
    int wan_encryption_mode;
  };

  struct nvhttp_t {
    // Could be any of the following values:
    // pc|lan|wan
    std::string origin_web_ui_allowed;

    std::string pkey;
    std::string cert;

    std::string sunshine_name;

    std::string file_state;

    std::string external_ip;
    std::vector<std::string> resolutions;
    std::vector<int> fps;
  };

  struct input_t {
    std::unordered_map<int, int> keybindings;

    std::chrono::milliseconds back_button_timeout;
    std::chrono::milliseconds key_repeat_delay;
    std::chrono::duration<double> key_repeat_period;

    std::string gamepad;
    bool ds4_back_as_touchpad_click;
    bool motion_as_ds4;
    bool touchpad_as_ds4;

    bool keyboard;
    bool mouse;
    bool controller;

    bool always_send_scancodes;

    bool high_resolution_scrolling;
    bool native_pen_touch;
  };

  namespace flag {
    enum flag_e : std::size_t {
      PIN_STDIN = 0,  // Read PIN from stdin instead of http
      FRESH_STATE,  // Do not load or save state
      FORCE_VIDEO_HEADER_REPLACE,  // force replacing headers inside video data
      UPNP,  // Try Universal Plug 'n Play
      CONST_PIN,  // Use "universal" pin
      FLAG_SIZE
    };
  }

  struct prep_cmd_t {
    prep_cmd_t(std::string &&do_cmd, std::string &&undo_cmd, bool &&elevated, bool &&on_session):
        do_cmd(std::move(do_cmd)), undo_cmd(std::move(undo_cmd)), elevated(std::move(elevated)),
        on_session(std::move(on_session)) {}
    explicit prep_cmd_t(std::string &&do_cmd, std::string &&undo_cmd, bool &&elevated):
        do_cmd(std::move(do_cmd)), undo_cmd(std::move(undo_cmd)), elevated(std::move(elevated)) {}
    explicit prep_cmd_t(std::string &&do_cmd, bool &&elevated):
        do_cmd(std::move(do_cmd)), elevated(std::move(elevated)) {}
    std::string do_cmd;
    std::string undo_cmd;
    bool elevated;
    bool on_session;
  };
  struct sunshine_t {
    int min_log_level;
    std::bitset<flag::FLAG_SIZE> flags;
    std::string credentials_file;

    std::string username;
    std::string password;
    std::string salt;

    std::string config_file;

    struct cmd_t {
      std::string name;
      int argc;
      char **argv;
    } cmd;

    std::uint16_t port;
    std::string address_family;

    std::string log_file;

    std::vector<prep_cmd_t> prep_cmds;
  };

  extern video_t video;
  extern audio_t audio;
  extern stream_t stream;
  extern nvhttp_t nvhttp;
  extern input_t input;
  extern sunshine_t sunshine;

  int
  parse(int argc, char *argv[]);
  std::unordered_map<std::string, std::string>
  parse_config(const std::string_view &file_content);
}  // namespace config<|MERGE_RESOLUTION|>--- conflicted
+++ resolved
@@ -73,29 +73,19 @@
     std::string encoder;
     std::string adapter_name;
 
-<<<<<<< HEAD
-    struct auto_resolution_remapping_t {
-      std::string received;
-      std::string final;
-=======
     struct display_mode_remapping_t {
       std::string type;
       std::string received_resolution;
       std::string received_fps;
       std::string final_resolution;
       std::string final_refresh_rate;
->>>>>>> ecf249c3
     };
 
     std::string output_name;
     int display_device_prep;
     int resolution_change;
     std::string manual_resolution;
-<<<<<<< HEAD
-    std::vector<auto_resolution_remapping_t> auto_resolution_remapping;
-=======
     std::vector<display_mode_remapping_t> display_mode_remapping;
->>>>>>> ecf249c3
     int refresh_rate_change;
     std::string manual_refresh_rate;
     int hdr_prep;
