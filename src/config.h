--- conflicted
+++ resolved
@@ -86,17 +86,10 @@
     int display_device_prep;
     int resolution_change;
     std::string manual_resolution;
-<<<<<<< HEAD
-    std::vector<display_mode_remapping_t> display_mode_remapping;
-    int refresh_rate_change;
-    std::string manual_refresh_rate;
-    int hdr_prep;
-=======
     int refresh_rate_change;
     std::string manual_refresh_rate;
     int hdr_prep;
     std::vector<display_mode_remapping_t> display_mode_remapping;
->>>>>>> f81cb4a8
   };
 
   struct audio_t {
