--- conflicted
+++ resolved
@@ -12,7 +12,6 @@
 #include <vector>
 
 namespace config {
-<<<<<<< HEAD
   struct video_t {
     // ffmpeg params
     int qp;  // higher == more compression and less quality
@@ -156,6 +155,7 @@
     } cmd;
 
     std::uint16_t port;
+    std::string address_family;
     std::string log_file;
 
     std::vector<prep_cmd_t> prep_cmds;
@@ -172,139 +172,4 @@
   parse(int argc, char *argv[]);
   std::unordered_map<std::string, std::string>
   parse_config(const std::string_view &file_content);
-}  // namespace config
-=======
-struct video_t {
-  // ffmpeg params
-  int qp; // higher == more compression and less quality
-
-  int hevc_mode;
-
-  int min_threads; // Minimum number of threads/slices for CPU encoding
-  struct {
-    std::string preset;
-    std::string tune;
-  } sw;
-
-  struct {
-    std::optional<int> preset;
-    std::optional<int> tune;
-    std::optional<int> rc;
-    int coder;
-  } nv;
-
-  struct {
-    std::optional<int> preset;
-    std::optional<int> cavlc;
-  } qsv;
-
-  struct {
-    std::optional<int> quality_h264;
-    std::optional<int> quality_hevc;
-    std::optional<int> rc_h264;
-    std::optional<int> rc_hevc;
-    int coder;
-  } amd;
-
-  struct {
-    int allow_sw;
-    int require_sw;
-    int realtime;
-    int coder;
-  } vt;
-
-  std::string encoder;
-  std::string adapter_name;
-  std::string output_name;
-  bool dwmflush;
-};
-
-struct audio_t {
-  std::string sink;
-  std::string virtual_sink;
-};
-
-struct stream_t {
-  std::chrono::milliseconds ping_timeout;
-
-  std::string file_apps;
-
-  int fec_percentage;
-
-  // max unique instances of video and audio streams
-  int channels;
-};
-
-struct nvhttp_t {
-  // Could be any of the following values:
-  // pc|lan|wan
-  std::string origin_pin_allowed;
-  std::string origin_web_ui_allowed;
-
-  std::string pkey; // must be 2048 bits
-  std::string cert; // must be signed with a key of 2048 bits
-
-  std::string sunshine_name;
-
-  std::string file_state;
-
-  std::string external_ip;
-  std::vector<std::string> resolutions;
-  std::vector<int> fps;
-};
-
-struct input_t {
-  std::unordered_map<int, int> keybindings;
-
-  std::chrono::milliseconds back_button_timeout;
-  std::chrono::milliseconds key_repeat_delay;
-  std::chrono::duration<double> key_repeat_period;
-
-  std::string gamepad;
-};
-
-namespace flag {
-enum flag_e : std::size_t {
-  PIN_STDIN = 0,              // Read PIN from stdin instead of http
-  FRESH_STATE,                // Do not load or save state
-  FORCE_VIDEO_HEADER_REPLACE, // force replacing headers inside video data
-  UPNP,                       // Try Universal Plug 'n Play
-  CONST_PIN,                  // Use "universal" pin
-  FLAG_SIZE
-};
-}
-
-struct sunshine_t {
-  int min_log_level;
-  std::bitset<flag::FLAG_SIZE> flags;
-  std::string credentials_file;
-
-  std::string username;
-  std::string password;
-  std::string salt;
-
-  std::string config_file;
-
-  struct cmd_t {
-    std::string name;
-    int argc;
-    char **argv;
-  } cmd;
-
-  std::uint16_t port;
-  std::string address_family;
-  std::string log_file;
-};
-
-extern video_t video;
-extern audio_t audio;
-extern stream_t stream;
-extern nvhttp_t nvhttp;
-extern input_t input;
-extern sunshine_t sunshine;
-
-int parse(int argc, char *argv[]);
-std::unordered_map<std::string, std::string> parse_config(const std::string_view &file_content);
-} // namespace config
-#endif
->>>>>>> 0887cab0
+}  // namespace config