--- conflicted
+++ resolved
@@ -13,7 +13,6 @@
 #include "utility.h"
 
 namespace net {
-<<<<<<< HEAD
   void
   free_host(ENetHost *host);
 
@@ -27,30 +26,6 @@
     WAN
   };
 
-  net_e
-  from_enum_string(const std::string_view &view);
-  std::string_view
-  to_enum_string(net_e net);
-
-  net_e
-  from_address(const std::string_view &view);
-
-  host_t
-  host_create(ENetAddress &addr, std::size_t peers, std::uint16_t port);
-}  // namespace net
-=======
-void free_host(ENetHost *host);
-
-using host_t   = util::safe_ptr<ENetHost, free_host>;
-using peer_t   = ENetPeer *;
-using packet_t = util::safe_ptr<ENetPacket, enet_packet_destroy>;
-
-enum net_e : int {
-  PC,
-  LAN,
-  WAN
-};
-
 enum af_e : int {
   IPV4,
   BOTH
@@ -60,7 +35,8 @@
 net_e from_enum_string(const std::string_view &view);
 std::string_view to_enum_string(net_e net);
 
-net_e from_address(const std::string_view &view);
+  net_e
+  from_address(const std::string_view &view);
 
 af_e af_from_enum_string(const std::string_view &view);
 std::string_view af_to_any_address_string(af_e af);
@@ -73,5 +49,4 @@
 
 } // namespace net
 
-#endif // SUNSHINE_NETWORK_H
->>>>>>> 0887cab0
+#endif // SUNSHINE_NETWORK_H