--- conflicted
+++ resolved
@@ -722,11 +722,7 @@
   }
 
   void
-<<<<<<< HEAD
   unpair(resp_https_t response, req_https_t request) {
-=======
-  unpairClient(resp_https_t response, req_https_t request) {
->>>>>>> 9c68a62a
     if (!authenticate(response, request)) return;
 
     print_req(request);
@@ -745,19 +741,11 @@
     try {
       // TODO: Input Validation
       pt::read_json(ss, inputTree);
-<<<<<<< HEAD
       std::string uuid = inputTree.get<std::string>("uuid");
       outputTree.put("status", nvhttp::unpair_client(uuid));
     }
     catch (std::exception &e) {
       BOOST_LOG(warning) << "Unpair: "sv << e.what();
-=======
-      std::string uniqueid = inputTree.get<std::string>("uniqueid");
-      outputTree.put("status", nvhttp::unpair_client(uniqueid));
-    }
-    catch (std::exception &e) {
-      BOOST_LOG(warning) << "UnpairClient: "sv << e.what();
->>>>>>> 9c68a62a
       outputTree.put("status", false);
       outputTree.put("error", e.what());
       return;
@@ -831,15 +819,9 @@
     server.resource["^/api/restart$"]["POST"] = restart;
     server.resource["^/api/password$"]["POST"] = savePassword;
     server.resource["^/api/apps/([0-9]+)$"]["DELETE"] = deleteApp;
-<<<<<<< HEAD
     server.resource["^/api/clients/unpair-all$"]["POST"] = unpairAll;
     server.resource["^/api/clients/list$"]["GET"] = listClients;
     server.resource["^/api/clients/unpair$"]["POST"] = unpair;
-=======
-    server.resource["^/api/clients/unpair$"]["POST"] = unpairAll;
-    server.resource["^/api/clients/list$"]["GET"] = listClients;
-    server.resource["^/api/clients/unpair-single$"]["POST"] = unpairClient;
->>>>>>> 9c68a62a
     server.resource["^/api/apps/close$"]["POST"] = closeApp;
     server.resource["^/api/covers/upload$"]["POST"] = uploadCover;
     server.resource["^/images/sunshine.ico$"]["GET"] = getFaviconImage;
