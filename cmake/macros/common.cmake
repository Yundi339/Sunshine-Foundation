# common macros
# this file will also load platform specific macros

# platform specific macros
if(WIN32)
    include(${CMAKE_MODULE_PATH}/macros/windows.cmake)
elseif(UNIX)
    include(${CMAKE_MODULE_PATH}/macros/unix.cmake)

    if(APPLE)
        include(${CMAKE_MODULE_PATH}/macros/macos.cmake)
    else()
        include(${CMAKE_MODULE_PATH}/macros/linux.cmake)
    endif()
endif()

# override find_package function
macro(find_package)  # cmake-lint: disable=C0103
    string(TOLOWER "${ARGV0}" ARGV0_LOWER)
    if(
        (("${ARGV0_LOWER}" STREQUAL "boost") AND DEFINED FETCH_CONTENT_BOOST_USED) OR
<<<<<<< HEAD
        (("${ARGV0_LOWER}" STREQUAL "libevdev") AND DEFINED FETCH_CONTENT_LIBEVDEV_USED)
=======
        (("${ARGV0_LOWER}" STREQUAL "libevdev") AND DEFINED EXTERNAL_PROJECT_LIBEVDEV_USED)
>>>>>>> f3abf59f
    )
        # Do nothing, as the package has already been fetched
    else()
        # Call the original find_package function
        _find_package(${ARGV})
    endif()
<<<<<<< HEAD
endmacro()

# override pkg_check_modules function
macro(pkg_check_modules)  # cmake-lint: disable=C0103
    string(TOLOWER "${ARGV0}" ARGV0_LOWER)
    if(
        (("${ARGV0_LOWER}" STREQUAL "boost") AND DEFINED FETCH_CONTENT_BOOST_USED) OR
        (("${ARGV0_LOWER}" STREQUAL "libevdev") AND DEFINED FETCH_CONTENT_LIBEVDEV_USED)
    )
        # Do nothing, as the package has already been fetched
    else()
        # Call the original pkg_check_modules function
        _pkg_check_modules(${ARGV})
    endif()
=======
>>>>>>> f3abf59f
endmacro()<|MERGE_RESOLUTION|>--- conflicted
+++ resolved
@@ -19,32 +19,11 @@
     string(TOLOWER "${ARGV0}" ARGV0_LOWER)
     if(
         (("${ARGV0_LOWER}" STREQUAL "boost") AND DEFINED FETCH_CONTENT_BOOST_USED) OR
-<<<<<<< HEAD
-        (("${ARGV0_LOWER}" STREQUAL "libevdev") AND DEFINED FETCH_CONTENT_LIBEVDEV_USED)
-=======
         (("${ARGV0_LOWER}" STREQUAL "libevdev") AND DEFINED EXTERNAL_PROJECT_LIBEVDEV_USED)
->>>>>>> f3abf59f
     )
         # Do nothing, as the package has already been fetched
     else()
         # Call the original find_package function
         _find_package(${ARGV})
     endif()
-<<<<<<< HEAD
-endmacro()
-
-# override pkg_check_modules function
-macro(pkg_check_modules)  # cmake-lint: disable=C0103
-    string(TOLOWER "${ARGV0}" ARGV0_LOWER)
-    if(
-        (("${ARGV0_LOWER}" STREQUAL "boost") AND DEFINED FETCH_CONTENT_BOOST_USED) OR
-        (("${ARGV0_LOWER}" STREQUAL "libevdev") AND DEFINED FETCH_CONTENT_LIBEVDEV_USED)
-    )
-        # Do nothing, as the package has already been fetched
-    else()
-        # Call the original pkg_check_modules function
-        _pkg_check_modules(${ARGV})
-    endif()
-=======
->>>>>>> f3abf59f
 endmacro()