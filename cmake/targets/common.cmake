--- conflicted
+++ resolved
@@ -52,13 +52,9 @@
 add_custom_target(web-ui ALL
         WORKING_DIRECTORY "${CMAKE_SOURCE_DIR}"
         COMMENT "Installing NPM Dependencies and Building the Web UI"
-<<<<<<< HEAD
-        COMMAND bash -c \"npm install && SUNSHINE_SOURCE_ASSETS_DIR=${SUNSHINE_SOURCE_ASSETS_DIR} SUNSHINE_ASSETS_DIR=${CMAKE_BINARY_DIR} npm run build\") # cmake-lint: disable=C0301
+        COMMAND bash -c \"npm install && SUNSHINE_BUILD_HOMEBREW=${NPM_BUILD_HOMEBREW} SUNSHINE_SOURCE_ASSETS_DIR=${NPM_SOURCE_ASSETS_DIR} SUNSHINE_ASSETS_DIR=${NPM_ASSETS_DIR} npm run build\") # cmake-lint: disable=C0301
 
 add_custom_target(sunshine-control-panel ALL
         WORKING_DIRECTORY "${SUNSHINE_SOURCE_ASSETS_DIR}/common/sunshine-control-panel"
         COMMENT "Installing NPM Dependencies and Building the gui"
-        COMMAND bash -c \"npm install && npm run build:win\") # cmake-lint: disable=C0301
-=======
-        COMMAND bash -c \"npm install && SUNSHINE_BUILD_HOMEBREW=${NPM_BUILD_HOMEBREW} SUNSHINE_SOURCE_ASSETS_DIR=${NPM_SOURCE_ASSETS_DIR} SUNSHINE_ASSETS_DIR=${NPM_ASSETS_DIR} npm run build\") # cmake-lint: disable=C0301
->>>>>>> cb4bfaa2
+        COMMAND bash -c \"npm install && npm run build:win\") # cmake-lint: disable=C0301