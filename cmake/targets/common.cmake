# common target definitions
# this file will also load platform specific macros

add_executable(sunshine ${SUNSHINE_TARGET_FILES})
set_target_properties(sunshine PROPERTIES CXX_STANDARD 17
        VERSION ${PROJECT_VERSION}
        SOVERSION ${PROJECT_VERSION_MAJOR})

# Homebrew build fails the vite build if we set these environment variables
# this block must be before the platform specific code
if(${SUNSHINE_BUILD_HOMEBREW})
    set(NPM_SOURCE_ASSETS_DIR "")
    set(NPM_ASSETS_DIR "")
    set(NPM_BUILD_HOMEBREW "true")
else()
    set(NPM_SOURCE_ASSETS_DIR ${SUNSHINE_SOURCE_ASSETS_DIR})
    set(NPM_ASSETS_DIR ${CMAKE_BINARY_DIR})
    set(NPM_BUILD_HOMEBREW "")
endif()

# platform specific target definitions
if(WIN32)
    include(${CMAKE_MODULE_PATH}/targets/windows.cmake)
elseif(UNIX)
    include(${CMAKE_MODULE_PATH}/targets/unix.cmake)

    if(APPLE)
        include(${CMAKE_MODULE_PATH}/targets/macos.cmake)
    else()
        include(${CMAKE_MODULE_PATH}/targets/linux.cmake)
    endif()
endif()

# todo - is this necessary? ... for anything except linux?
if(NOT DEFINED CMAKE_CUDA_STANDARD)
    set(CMAKE_CUDA_STANDARD 17)
    set(CMAKE_CUDA_STANDARD_REQUIRED ON)
endif()

target_link_libraries(sunshine ${SUNSHINE_EXTERNAL_LIBRARIES} ${EXTRA_LIBS})
target_compile_definitions(sunshine PUBLIC ${SUNSHINE_DEFINITIONS})

# CLion complains about unknown flags after running cmake, and cannot add symbols to the index for cuda files
if(CUDA_INHERIT_COMPILE_OPTIONS)
    foreach(flag IN LISTS SUNSHINE_COMPILE_OPTIONS)
        list(APPEND SUNSHINE_COMPILE_OPTIONS_CUDA "$<$<COMPILE_LANGUAGE:CUDA>:--compiler-options=${flag}>")
    endforeach()
endif()

target_compile_options(sunshine PRIVATE $<$<COMPILE_LANGUAGE:CXX>:${SUNSHINE_COMPILE_OPTIONS}>;$<$<COMPILE_LANGUAGE:CUDA>:${SUNSHINE_COMPILE_OPTIONS_CUDA};-std=c++17>)  # cmake-lint: disable=C0301

<<<<<<< HEAD
# Homebrew build fails the vite build if we set these environment variables
if(${SUNSHINE_BUILD_HOMEBREW})
    set(NPM_SOURCE_ASSETS_DIR "")
    set(NPM_ASSETS_DIR "")
    set(NPM_BUILD_HOMEBREW "true")
else()
    set(NPM_SOURCE_ASSETS_DIR ${SUNSHINE_SOURCE_ASSETS_DIR})
    set(NPM_ASSETS_DIR ${CMAKE_BINARY_DIR})
    set(NPM_BUILD_HOMEBREW "")
endif()

#WebUI build
add_custom_target(web-ui ALL
        WORKING_DIRECTORY "${CMAKE_SOURCE_DIR}"
        COMMENT "Installing NPM Dependencies and Building the Web UI"
        COMMAND bash -c \"npm install && SUNSHINE_BUILD_HOMEBREW=${NPM_BUILD_HOMEBREW} SUNSHINE_SOURCE_ASSETS_DIR=${NPM_SOURCE_ASSETS_DIR} SUNSHINE_ASSETS_DIR=${NPM_ASSETS_DIR} npm run build\") # cmake-lint: disable=C0301

add_custom_target(sunshine-control-panel ALL
        WORKING_DIRECTORY "${SUNSHINE_SOURCE_ASSETS_DIR}/common/sunshine-control-panel"
        COMMENT "Installing NPM Dependencies and Building the gui"
        COMMAND bash -c \"npm install && npm run build:win\") # cmake-lint: disable=C0301
=======
>>>>>>> 6d1805b3
# tests
if(BUILD_TESTS)
    add_subdirectory(tests)
endif()

# custom compile flags, must be after adding tests

# src/upnp
set_source_files_properties("${CMAKE_SOURCE_DIR}/src/upnp.cpp"
        DIRECTORY "${CMAKE_SOURCE_DIR}" "${CMAKE_SOURCE_DIR}/tests"
        PROPERTIES COMPILE_FLAGS -Wno-pedantic)

# third-party/nanors
set_source_files_properties("${CMAKE_SOURCE_DIR}/third-party/nanors/rs.c"
        DIRECTORY "${CMAKE_SOURCE_DIR}" "${CMAKE_SOURCE_DIR}/tests"
        PROPERTIES COMPILE_FLAGS "-include deps/obl/autoshim.h -ftree-vectorize")

# third-party/ViGEmClient
set(VIGEM_COMPILE_FLAGS "")
string(APPEND VIGEM_COMPILE_FLAGS "-Wno-unknown-pragmas ")
string(APPEND VIGEM_COMPILE_FLAGS "-Wno-misleading-indentation ")
string(APPEND VIGEM_COMPILE_FLAGS "-Wno-class-memaccess ")
string(APPEND VIGEM_COMPILE_FLAGS "-Wno-unused-function ")
string(APPEND VIGEM_COMPILE_FLAGS "-Wno-unused-variable ")
set_source_files_properties("${CMAKE_SOURCE_DIR}/third-party/ViGEmClient/src/ViGEmClient.cpp"
        DIRECTORY "${CMAKE_SOURCE_DIR}" "${CMAKE_SOURCE_DIR}/tests"
        PROPERTIES
        COMPILE_DEFINITIONS "UNICODE=1;ERROR_INVALID_DEVICE_OBJECT_PARAMETER=650"
        COMPILE_FLAGS ${VIGEM_COMPILE_FLAGS})

# src/nvhttp
string(TOUPPER "x${CMAKE_BUILD_TYPE}" BUILD_TYPE)
if("${BUILD_TYPE}" STREQUAL "XDEBUG")
    if(WIN32)
        set_source_files_properties("${CMAKE_SOURCE_DIR}/src/nvhttp.cpp"
                DIRECTORY "${CMAKE_SOURCE_DIR}" "${CMAKE_SOURCE_DIR}/tests"
                PROPERTIES COMPILE_FLAGS -O2)
    endif()
else()
    add_definitions(-DNDEBUG)
endif()<|MERGE_RESOLUTION|>--- conflicted
+++ resolved
@@ -49,7 +49,6 @@
 
 target_compile_options(sunshine PRIVATE $<$<COMPILE_LANGUAGE:CXX>:${SUNSHINE_COMPILE_OPTIONS}>;$<$<COMPILE_LANGUAGE:CUDA>:${SUNSHINE_COMPILE_OPTIONS_CUDA};-std=c++17>)  # cmake-lint: disable=C0301
 
-<<<<<<< HEAD
 # Homebrew build fails the vite build if we set these environment variables
 if(${SUNSHINE_BUILD_HOMEBREW})
     set(NPM_SOURCE_ASSETS_DIR "")
@@ -61,18 +60,6 @@
     set(NPM_BUILD_HOMEBREW "")
 endif()
 
-#WebUI build
-add_custom_target(web-ui ALL
-        WORKING_DIRECTORY "${CMAKE_SOURCE_DIR}"
-        COMMENT "Installing NPM Dependencies and Building the Web UI"
-        COMMAND bash -c \"npm install && SUNSHINE_BUILD_HOMEBREW=${NPM_BUILD_HOMEBREW} SUNSHINE_SOURCE_ASSETS_DIR=${NPM_SOURCE_ASSETS_DIR} SUNSHINE_ASSETS_DIR=${NPM_ASSETS_DIR} npm run build\") # cmake-lint: disable=C0301
-
-add_custom_target(sunshine-control-panel ALL
-        WORKING_DIRECTORY "${SUNSHINE_SOURCE_ASSETS_DIR}/common/sunshine-control-panel"
-        COMMENT "Installing NPM Dependencies and Building the gui"
-        COMMAND bash -c \"npm install && npm run build:win\") # cmake-lint: disable=C0301
-=======
->>>>>>> 6d1805b3
 # tests
 if(BUILD_TESTS)
     add_subdirectory(tests)
