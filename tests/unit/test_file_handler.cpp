/**
 * @file tests/test_file_handler.cpp
 * @brief Test src/file_handler.*.
 */
#include <src/file_handler.h>

#include <tests/conftest.cpp>

<<<<<<< HEAD
class FileHandlerTests: public virtual BaseTest, public ::testing::WithParamInterface<std::tuple<int, std::string>> {
protected:
  void
  SetUp() override {
    BaseTest::SetUp();
  }

  void
  TearDown() override {
    BaseTest::TearDown();
  }
};
INSTANTIATE_TEST_SUITE_P(
  TestFiles,
  FileHandlerTests,
  ::testing::Values(
    std::make_tuple(0, ""),  // empty file
    std::make_tuple(1, "a"),  // single character
    std::make_tuple(2, "Mr. Blue Sky - Electric Light Orchestra"),  // single line
    std::make_tuple(3, R"(
Morning! Today's forecast calls for blue skies
The sun is shining in the sky
There ain't a cloud in sight
It's stopped raining
Everybody's in the play
And don't you know, it's a beautiful new day
Hey, hey, hey!
Running down the avenue
See how the sun shines brightly in the city
All the streets where once was pity
Mr. Blue Sky is living here today!
Hey, hey, hey!
    )")  // multi-line
    ));

TEST_P(FileHandlerTests, WriteFileTest) {
  auto [fileNum, content] = GetParam();
  std::string fileName = "write_file_test_" + std::to_string(fileNum) + ".txt";
  EXPECT_EQ(file_handler::write_file(fileName.c_str(), content), 0);
}

=======
class FileHandlerParentDirectoryTest: public ::testing::TestWithParam<std::tuple<std::string, std::string>> {};

TEST_P(FileHandlerParentDirectoryTest, Run) {
  auto [input, expected] = GetParam();
  EXPECT_EQ(file_handler::get_parent_directory(input), expected);
}

INSTANTIATE_TEST_SUITE_P(
  FileHandlerTests,
  FileHandlerParentDirectoryTest,
  ::testing::Values(
    std::make_tuple("/path/to/file.txt", "/path/to"),
    std::make_tuple("/path/to/directory", "/path/to"),
    std::make_tuple("/path/to/directory/", "/path/to")));

class FileHandlerMakeDirectoryTest: public ::testing::TestWithParam<std::tuple<std::string, bool, bool>> {};

TEST_P(FileHandlerMakeDirectoryTest, Run) {
  auto [input, expected, remove] = GetParam();
  const std::string test_dir = platf::appdata().string() + "/tests/path/";
  input = test_dir + input;

  EXPECT_EQ(file_handler::make_directory(input), expected);
  EXPECT_TRUE(std::filesystem::exists(input));

  // remove test directory
  if (remove) {
    std::filesystem::remove_all(test_dir);
    EXPECT_FALSE(std::filesystem::exists(test_dir));
  }
}

INSTANTIATE_TEST_SUITE_P(
  FileHandlerTests,
  FileHandlerMakeDirectoryTest,
  ::testing::Values(
    std::make_tuple("dir_123", true, false),
    std::make_tuple("dir_123", true, true),
    std::make_tuple("dir_123/abc", true, false),
    std::make_tuple("dir_123/abc", true, true)));

class FileHandlerTests: public virtual BaseTest, public ::testing::WithParamInterface<std::tuple<int, std::string>> {
protected:
  void
  SetUp() override {
    BaseTest::SetUp();
  }

  void
  TearDown() override {
    BaseTest::TearDown();
  }
};
INSTANTIATE_TEST_SUITE_P(
  TestFiles,
  FileHandlerTests,
  ::testing::Values(
    std::make_tuple(0, ""),  // empty file
    std::make_tuple(1, "a"),  // single character
    std::make_tuple(2, "Mr. Blue Sky - Electric Light Orchestra"),  // single line
    std::make_tuple(3, R"(
Morning! Today's forecast calls for blue skies
The sun is shining in the sky
There ain't a cloud in sight
It's stopped raining
Everybody's in the play
And don't you know, it's a beautiful new day
Hey, hey, hey!
Running down the avenue
See how the sun shines brightly in the city
All the streets where once was pity
Mr. Blue Sky is living here today!
Hey, hey, hey!
    )")  // multi-line
    ));

TEST_P(FileHandlerTests, WriteFileTest) {
  auto [fileNum, content] = GetParam();
  std::string fileName = "write_file_test_" + std::to_string(fileNum) + ".txt";
  EXPECT_EQ(file_handler::write_file(fileName.c_str(), content), 0);
}

>>>>>>> f3abf59f
TEST_P(FileHandlerTests, ReadFileTest) {
  auto [fileNum, content] = GetParam();
  std::string fileName = "write_file_test_" + std::to_string(fileNum) + ".txt";
  EXPECT_EQ(file_handler::read_file(fileName.c_str()), content);
}

TEST(FileHandlerTests, ReadMissingFileTest) {
  // read missing file
  EXPECT_EQ(file_handler::read_file("non-existing-file.txt"), "");
}<|MERGE_RESOLUTION|>--- conflicted
+++ resolved
@@ -6,49 +6,6 @@
 
 #include <tests/conftest.cpp>
 
-<<<<<<< HEAD
-class FileHandlerTests: public virtual BaseTest, public ::testing::WithParamInterface<std::tuple<int, std::string>> {
-protected:
-  void
-  SetUp() override {
-    BaseTest::SetUp();
-  }
-
-  void
-  TearDown() override {
-    BaseTest::TearDown();
-  }
-};
-INSTANTIATE_TEST_SUITE_P(
-  TestFiles,
-  FileHandlerTests,
-  ::testing::Values(
-    std::make_tuple(0, ""),  // empty file
-    std::make_tuple(1, "a"),  // single character
-    std::make_tuple(2, "Mr. Blue Sky - Electric Light Orchestra"),  // single line
-    std::make_tuple(3, R"(
-Morning! Today's forecast calls for blue skies
-The sun is shining in the sky
-There ain't a cloud in sight
-It's stopped raining
-Everybody's in the play
-And don't you know, it's a beautiful new day
-Hey, hey, hey!
-Running down the avenue
-See how the sun shines brightly in the city
-All the streets where once was pity
-Mr. Blue Sky is living here today!
-Hey, hey, hey!
-    )")  // multi-line
-    ));
-
-TEST_P(FileHandlerTests, WriteFileTest) {
-  auto [fileNum, content] = GetParam();
-  std::string fileName = "write_file_test_" + std::to_string(fileNum) + ".txt";
-  EXPECT_EQ(file_handler::write_file(fileName.c_str(), content), 0);
-}
-
-=======
 class FileHandlerParentDirectoryTest: public ::testing::TestWithParam<std::tuple<std::string, std::string>> {};
 
 TEST_P(FileHandlerParentDirectoryTest, Run) {
@@ -131,7 +88,6 @@
   EXPECT_EQ(file_handler::write_file(fileName.c_str(), content), 0);
 }
 
->>>>>>> f3abf59f
 TEST_P(FileHandlerTests, ReadFileTest) {
   auto [fileNum, content] = GetParam();
   std::string fileName = "write_file_test_" + std::to_string(fileNum) + ".txt";
