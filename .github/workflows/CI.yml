---
name: CI

on:
  pull_request:
    branches: [master, nightly]
    types: [opened, synchronize, reopened]
  push:
    branches: [master, nightly]
  workflow_dispatch:

concurrency:
  group: ${{ github.workflow }}-${{ github.ref }}
  cancel-in-progress: true

jobs:
  github_env:
    name: GitHub Env Debug
    runs-on: ubuntu-latest

    steps:
      - name: Dump github context
        run: echo "$GITHUB_CONTEXT"
        shell: bash
        env:
          GITHUB_CONTEXT: ${{ toJson(github) }}

  check_changelog:
    name: Check Changelog
    runs-on: ubuntu-latest
    steps:
      - name: Checkout
        if: ${{ github.ref == 'refs/heads/master' || github.base_ref == 'master' }}
        uses: actions/checkout@v4

      - name: Verify Changelog
        id: verify_changelog
        if: ${{ github.ref == 'refs/heads/master' || github.base_ref == 'master' }}
        # base_ref for pull request check, ref for push
        uses: LizardByte/.github/actions/verify_changelog@master
        with:
          token: ${{ secrets.GITHUB_TOKEN }}
    outputs:
      next_version: ${{ steps.verify_changelog.outputs.changelog_parser_version }}
      next_version_bare: ${{ steps.verify_changelog.outputs.changelog_parser_version_bare }}
      last_version: ${{ steps.verify_changelog.outputs.latest_release_tag_name }}
      release_body: ${{ steps.verify_changelog.outputs.changelog_parser_description }}

  # todo - remove this job once versioning is fully automated by cmake
  check_versions:
    name: Check Versions
    runs-on: ubuntu-latest
    needs: check_changelog
    if: ${{ github.ref == 'refs/heads/master' || github.base_ref == 'master' }}
    # base_ref for pull request check, ref for push
    steps:
      - name: Checkout
        uses: actions/checkout@v4

      - name: Check CMakeLists.txt Version
        run: |
          version=$(grep -o -E '^project\(Sunshine VERSION [0-9]+\.[0-9]+\.[0-9]+' CMakeLists.txt | \
            grep -o -E '[0-9]+\.[0-9]+\.[0-9]+')
          echo "cmakelists_version=${version}" >> $GITHUB_ENV

      - name: Compare CMakeList.txt Version
        if: ${{ env.cmakelists_version != needs.check_changelog.outputs.next_version_bare }}
        run: |
          echo CMakeLists version: "$cmakelists_version"
          echo Changelog version: "${{ needs.check_changelog.outputs.next_version_bare }}"
          echo Within 'CMakeLists.txt' change "project(Sunshine [VERSION $cmakelists_version]" to \
            "project(Sunshine [VERSION ${{ needs.check_changelog.outputs.next_version_bare }}]"
          exit 1

  setup_release:
    name: Setup Release
    needs: check_changelog
    runs-on: ubuntu-latest
    steps:
      - name: Set release details
        id: release_details
        env:
          RELEASE_BODY: ${{ needs.check_changelog.outputs.release_body }}
        run: |
          # determine to create a release or not
          if [[ $GITHUB_EVENT_NAME == "push" ]]; then
            RELEASE=true
          else
            RELEASE=false
          fi

          # set the release tag
          COMMIT=${{ github.sha }}
          if [[ $GITHUB_REF == refs/heads/master ]]; then
            TAG="${{ needs.check_changelog.outputs.next_version }}"
            RELEASE_NAME="${{ needs.check_changelog.outputs.next_version }}"
            RELEASE_BODY="$RELEASE_BODY"
            PRE_RELEASE="false"
          elif [[ $GITHUB_REF == refs/heads/nightly ]]; then
            TAG="nightly-dev"
            RELEASE_NAME="nightly"
            RELEASE_BODY="automated nightly release - $(date -u +'%Y-%m-%dT%H:%M:%SZ') - ${COMMIT}"
            PRE_RELEASE="true"
          fi

          echo "create_release=${RELEASE}" >> $GITHUB_OUTPUT
          echo "release_tag=${TAG}" >> $GITHUB_OUTPUT
          echo "release_commit=${COMMIT}" >> $GITHUB_OUTPUT
          echo "release_name=${RELEASE_NAME}" >> $GITHUB_OUTPUT
          echo "pre_release=${PRE_RELEASE}" >> $GITHUB_OUTPUT

          # this is stupid but works for multiline strings
          echo "RELEASE_BODY<<EOF" >> $GITHUB_ENV
          echo "$RELEASE_BODY" >> $GITHUB_ENV
          echo "EOF" >> $GITHUB_ENV

    outputs:
      create_release: ${{ steps.release_details.outputs.create_release }}
      release_tag: ${{ steps.release_details.outputs.release_tag }}
      release_commit: ${{ steps.release_details.outputs.release_commit }}
      release_name: ${{ steps.release_details.outputs.release_name }}
      release_body: ${{ env.RELEASE_BODY }}
      pre_release: ${{ steps.release_details.outputs.pre_release }}

  setup_flatpak_matrix:
    name: Setup Flatpak Matrix
    runs-on: ubuntu-latest
    steps:
      - name: Set release details
        id: flatpak_matrix
        # https://www.cynkra.com/blog/2020-12-23-dynamic-gha
        run: |
          # determine which architectures to build
          if [[ $GITHUB_EVENT_NAME == "push" ]]; then
            matrix=$((
              echo '{ "arch" : ["x86_64", "aarch64"] }'
            ) | jq -c .)
          else
            matrix=$((
              echo '{ "arch" : ["x86_64"] }'
            ) | jq -c .)
          fi

          echo $matrix
          echo $matrix | jq .
          echo "matrix=$matrix" >> $GITHUB_OUTPUT

    outputs:
      matrix: ${{ steps.flatpak_matrix.outputs.matrix }}

<<<<<<< HEAD
  # build_linux_flatpak:
  #   name: Linux Flatpak
  #   runs-on: ubuntu-22.04
  #   needs: [setup_release, setup_flatpak_matrix]
  #   strategy:
  #     fail-fast: false  # false to test all, true to fail entire job if any fail
  #     matrix: ${{fromJson(needs.setup_flatpak_matrix.outputs.matrix)}}

  #   steps:
  #     - name: Maximize build space
  #       uses: easimon/maximize-build-space@v8
  #       with:
  #         root-reserve-mb: 10240
  #         remove-dotnet: 'true'
  #         remove-android: 'true'
  #         remove-haskell: 'true'
  #         remove-codeql: 'true'
  #         remove-docker-images: 'false'

  #     - name: Checkout
  #       uses: actions/checkout@v4

  #     - name: Checkout Flathub Shared Modules
  #       uses: actions/checkout@v4
  #       with:
  #         repository: flathub/shared-modules
  #         path: build/shared-modules

  #     - name: Setup Dependencies Linux Flatpak
  #       run: |
  #         PLATFORM_VERSION=22.08

  #         sudo apt-get update -y
  #         sudo apt-get install -y \
  #           cmake \
  #           flatpak \
  #           qemu-user-static
  #         sudo su $(whoami) -c "flatpak --user remote-add --if-not-exists flathub \
  #           https://flathub.org/repo/flathub.flatpakrepo"
  #         sudo su $(whoami) -c "flatpak --user install -y flathub \
  #           org.flatpak.Builder \
  #           org.freedesktop.Platform/${{ matrix.arch }}/${PLATFORM_VERSION} \
  #           org.freedesktop.Sdk/${{ matrix.arch }}/${PLATFORM_VERSION} \
  #           org.freedesktop.Sdk.Extension.node18/${{ matrix.arch }}/${PLATFORM_VERSION} \
  #           org.freedesktop.Sdk.Extension.vala/${{ matrix.arch }}/${PLATFORM_VERSION} \
  #           "

  #     - name: Cache Flatpak build
  #       uses: actions/cache@v3
  #       with:
  #         path: ./build/.flatpak-builder
  #         key: flatpak-${{ matrix.arch }}-${{ github.sha }}
  #         restore-keys: |
  #           flatpak-${{ matrix.arch }}-

  #     - name: Configure Flatpak Manifest
  #       run: |
  #         # variables for manifest
  #         branch=${GITHUB_HEAD_REF}

  #         # check the branch variable
  #         if [ -z "$branch" ]
  #         then
  #           echo "This is a PUSH event"
  #           branch=${{ github.ref_name }}
  #           commit=${{ github.sha }}
  #           clone_url=${{ github.event.repository.clone_url }}
  #         else
  #           echo "This is a PR event"
  #           commit=${{ github.event.pull_request.head.sha }}
  #           clone_url=${{ github.event.pull_request.head.repo.clone_url }}
  #         fi
  #         echo "Branch: ${branch}"
  #         echo "Commit: ${commit}"
  #         echo "Clone URL: ${clone_url}"

  #         mkdir -p build
  #         mkdir -p artifacts

  #         cd build
  #         cmake -DGITHUB_CLONE_URL=${clone_url} \
  #           -DGITHUB_BRANCH=${branch} \
  #           -DGITHUB_COMMIT=${commit} \
  #           -DSUNSHINE_CONFIGURE_FLATPAK_MAN=ON \
  #           -DSUNSHINE_CONFIGURE_ONLY=ON \
  #           ..

  #     - name: Build Linux Flatpak
  #       working-directory: build
  #       run: |
  #         sudo su $(whoami) -c 'flatpak run org.flatpak.Builder --arch=${{ matrix.arch }} --repo=repo --force-clean \
  #           --stop-at=cuda build-sunshine dev.lizardbyte.sunshine.yml'
  #         cp -r .flatpak-builder copy-of-flatpak-builder
  #         sudo su $(whoami) -c 'flatpak run org.flatpak.Builder --arch=${{ matrix.arch }} --repo=repo --force-clean \
  #           build-sunshine dev.lizardbyte.sunshine.yml'
  #         rm -rf .flatpak-builder
  #         mv copy-of-flatpak-builder .flatpak-builder
  #         sudo su $(whoami) -c 'flatpak build-bundle --arch=${{ matrix.arch }} ./repo \
  #           ../artifacts/sunshine_${{ matrix.arch }}.flatpak dev.lizardbyte.sunshine'
  #         sudo su $(whoami) -c 'flatpak build-bundle --runtime --arch=${{ matrix.arch }} ./repo \
  #           ../artifacts/sunshine_debug_${{ matrix.arch }}.flatpak dev.lizardbyte.sunshine.Debug'

  #     - name: Upload Artifacts
  #       uses: actions/upload-artifact@v4
  #       with:
  #         name: sunshine-linux-flatpak-${{ matrix.arch }}
  #         path: artifacts/

  #     - name: Create/Update GitHub Release
  #       if: ${{ needs.setup_release.outputs.create_release == 'true' }}
  #       uses: ncipollo/release-action@v1
  #       with:
  #         name: ${{ needs.setup_release.outputs.release_name }}
  #         tag: ${{ needs.setup_release.outputs.release_tag }}
  #         commit: ${{ needs.setup_release.outputs.release_commit }}
  #         artifacts: "*artifacts/*"
  #         token: ${{ secrets.GH_BOT_TOKEN }}
  #         allowUpdates: true
  #         body: ${{ needs.setup_release.outputs.release_body }}
  #         discussionCategory: announcements
  #         prerelease: ${{ needs.setup_release.outputs.pre_release }}

  # build_linux:
  #   name: Linux ${{ matrix.type }}
  #   runs-on: ubuntu-${{ matrix.dist }}
  #   needs: [check_changelog, setup_release]
  #   strategy:
  #     fail-fast: false  # false to test all, true to fail entire job if any fail
  #     matrix:
  #       include:  # package these differently
  #         - type: AppImage
  #           EXTRA_ARGS: '-DSUNSHINE_BUILD_APPIMAGE=ON'
  #           dist: 20.04

  #   steps:
  #     - name: Maximize build space
  #       uses: easimon/maximize-build-space@v8
  #       with:
  #         root-reserve-mb: 30720
  #         remove-dotnet: 'true'
  #         remove-android: 'true'
  #         remove-haskell: 'true'
  #         remove-codeql: 'true'
  #         remove-docker-images: 'false'

  #     - name: Checkout
  #       uses: actions/checkout@v4
  #       with:
  #         submodules: recursive

  #     - name: Setup Dependencies Linux
  #       run: |
  #         sudo add-apt-repository ppa:ubuntu-toolchain-r/test -y

  #         if [[ ${{ matrix.dist }} == "18.04" ]]; then
  #           # Ubuntu 18.04 packages
  #           sudo add-apt-repository ppa:savoury1/boost-defaults-1.71 -y

  #           sudo apt-get update -y
  #           sudo apt-get install -y \
  #             libboost-filesystem1.71-dev \
  #             libboost-locale1.71-dev \
  #             libboost-log1.71-dev \
  #             libboost-regex1.71-dev \
  #             libboost-program-options1.71-dev

  #           # Install cmake
  #           wget https://cmake.org/files/v3.22/cmake-3.22.2-linux-x86_64.sh
  #           chmod +x cmake-3.22.2-linux-x86_64.sh
  #           mkdir /opt/cmake
  #           ./cmake-3.22.2-linux-x86_64.sh --prefix=/opt/cmake --skip-license
  #           ln --force --symbolic /opt/cmake/bin/cmake /usr/local/bin/cmake
  #           cmake --version

  #           # install newer tar from focal... appimagelint fails on 18.04 without this
  #           echo "original tar version"
  #           tar --version
  #           wget -O tar.deb http://security.ubuntu.com/ubuntu/pool/main/t/tar/tar_1.30+dfsg-7ubuntu0.20.04.3_amd64.deb
  #           sudo apt-get -y install -f ./tar.deb
  #           echo "new tar version"
  #           tar --version
  #         else
  #           # Ubuntu 20.04+ packages
  #           sudo apt-get update -y
  #           sudo apt-get install -y \
  #             cmake \
  #             libboost-filesystem-dev \
  #             libboost-locale-dev \
  #             libboost-log-dev \
  #             libboost-program-options-dev
  #         fi

  #         sudo apt-get install -y \
  #           build-essential \
  #           gcc-10 \
  #           g++-10 \
  #           libayatana-appindicator3-dev \
  #           libavdevice-dev \
  #           libcap-dev \
  #           libcurl4-openssl-dev \
  #           libdrm-dev \
  #           libevdev-dev \
  #           libminiupnpc-dev \
  #           libmfx-dev \
  #           libnotify-dev \
  #           libnuma-dev \
  #           libopus-dev \
  #           libpulse-dev \
  #           libssl-dev \
  #           libva-dev \
  #           libvdpau-dev \
  #           libwayland-dev \
  #           libx11-dev \
  #           libxcb-shm0-dev \
  #           libxcb-xfixes0-dev \
  #           libxcb1-dev \
  #           libxfixes-dev \
  #           libxrandr-dev \
  #           libxtst-dev \
  #           wget

  #         # clean apt cache
  #         sudo apt-get clean
  #         sudo rm -rf /var/lib/apt/lists/*

  #         # Update gcc alias
  #         # https://stackoverflow.com/a/70653945/11214013
  #         sudo update-alternatives --install \
  #           /usr/bin/gcc gcc /usr/bin/gcc-10 100 \
  #           --slave /usr/bin/g++ g++ /usr/bin/g++-10 \
  #           --slave /usr/bin/gcov gcov /usr/bin/gcov-10 \
  #           --slave /usr/bin/gcc-ar gcc-ar /usr/bin/gcc-ar-10 \
  #           --slave /usr/bin/gcc-ranlib gcc-ranlib /usr/bin/gcc-ranlib-10

  #         # Install CUDA
  #         sudo wget \
  #           https://developer.download.nvidia.com/compute/cuda/11.8.0/local_installers/cuda_11.8.0_520.61.05_linux.run \
  #           --progress=bar:force:noscroll -q --show-progress -O /root/cuda.run
  #         sudo chmod a+x /root/cuda.run
  #         sudo /root/cuda.run --silent --toolkit --toolkitpath=/usr --no-opengl-libs --no-man-page --no-drm
  #         sudo rm /root/cuda.run

  #     - name: Build Linux
  #       env:
  #         BRANCH: ${{ github.head_ref || github.ref_name }}
  #         BUILD_VERSION: ${{ needs.check_changelog.outputs.next_version_bare }}
  #         COMMIT: ${{ github.event.pull_request.head.sha || github.sha }}
  #       run: |
  #         mkdir -p build
  #         mkdir -p artifacts

  #         cd build
  #         cmake \
  #           -DBUILD_WERROR=ON \
  #           -DCMAKE_BUILD_TYPE=Release \
  #           -DCMAKE_INSTALL_PREFIX=/usr \
  #           -DSUNSHINE_ASSETS_DIR=share/sunshine \
  #           -DSUNSHINE_EXECUTABLE_PATH=/usr/bin/sunshine \
  #           -DSUNSHINE_ENABLE_WAYLAND=ON \
  #           -DSUNSHINE_ENABLE_X11=ON \
  #           -DSUNSHINE_ENABLE_DRM=ON \
  #           -DSUNSHINE_ENABLE_CUDA=ON \
  #           ${{ matrix.EXTRA_ARGS }} \
  #           ..
  #         make -j ${nproc}

  #     - name: Package Linux - CPACK
  #       # todo - this is no longer used
  #       if: ${{ matrix.type == 'cpack' }}
  #       working-directory: build
  #       run: |
  #         cpack -G DEB
  #         mv ./cpack_artifacts/Sunshine.deb ../artifacts/sunshine-${{ matrix.dist }}.deb

  #         if [[ ${{ matrix.dist }} == "20.04" ]]; then
  #           cpack -G RPM
  #           mv ./cpack_artifacts/Sunshine.rpm ../artifacts/sunshine.rpm
  #         fi

  #     - name: Set AppImage Version
  #       if: |
  #         matrix.type == 'AppImage' &&
  #         (needs.check_changelog.outputs.next_version_bare != needs.check_changelog.outputs.last_version)
  #       run: |
  #         version=${{ needs.check_changelog.outputs.next_version_bare }}
  #         echo "VERSION=${version}" >> $GITHUB_ENV

  #     - name: Package Linux - AppImage
  #       if: ${{ matrix.type == 'AppImage' }}
  #       working-directory: build
  #       run: |
  #         # install sunshine to the DESTDIR
  #         make install DESTDIR=AppDir

  #         # custom AppRun file
  #         cp -f ../packaging/linux/AppImage/AppRun ./AppDir/
  #         chmod +x ./AppDir/AppRun

  #         # variables
  #         DESKTOP_FILE="${DESKTOP_FILE:-sunshine.desktop}"
  #         ICON_FILE="${ICON_FILE:-sunshine.png}"

  #         # AppImage
  #         # https://docs.appimage.org/packaging-guide/index.html
  #         wget https://github.com/linuxdeploy/linuxdeploy/releases/download/continuous/linuxdeploy-x86_64.AppImage
  #         chmod +x linuxdeploy-x86_64.AppImage

  #         # https://github.com/linuxdeploy/linuxdeploy-plugin-gtk
  #         sudo apt-get install libgtk-3-dev librsvg2-dev -y
  #         wget https://raw.githubusercontent.com/linuxdeploy/linuxdeploy-plugin-gtk/master/linuxdeploy-plugin-gtk.sh
  #         chmod +x linuxdeploy-plugin-gtk.sh
  #         export DEPLOY_GTK_VERSION=3

  #         ./linuxdeploy-x86_64.AppImage \
  #           --appdir ./AppDir \
  #           --plugin gtk \
  #           --executable ./sunshine \
  #           --icon-file "../$ICON_FILE" \
  #           --desktop-file "./$DESKTOP_FILE" \
  #           --output appimage

  #         # move
  #         mv Sunshine*.AppImage ../artifacts/sunshine.AppImage

  #         # permissions
  #         chmod +x ../artifacts/sunshine.AppImage

  #     - name: Verify AppImage
  #       if: ${{ matrix.type == 'AppImage' }}
  #       run: |
  #         wget https://github.com/TheAssassin/appimagelint/releases/download/continuous/appimagelint-x86_64.AppImage
  #         chmod +x appimagelint-x86_64.AppImage

  #         # rm -rf ~/.cache/appimagelint/

  #         ./appimagelint-x86_64.AppImage ./artifacts/sunshine.AppImage

  #     - name: Upload Artifacts
  #       uses: actions/upload-artifact@v4
  #       with:
  #         name: sunshine-linux-${{ matrix.type }}-${{ matrix.dist }}
  #         path: artifacts/

  #     - name: Create/Update GitHub Release
  #       if: ${{ needs.setup_release.outputs.create_release == 'true' }}
  #       uses: ncipollo/release-action@v1
  #       with:
  #         name: ${{ needs.setup_release.outputs.release_name }}
  #         tag: ${{ needs.setup_release.outputs.release_tag }}
  #         commit: ${{ needs.setup_release.outputs.release_commit }}
  #         artifacts: "*artifacts/*"
  #         token: ${{ secrets.GH_BOT_TOKEN }}
  #         allowUpdates: true
  #         body: ${{ needs.setup_release.outputs.release_body }}
  #         discussionCategory: announcements
  #         prerelease: ${{ needs.setup_release.outputs.pre_release }}

  # build_mac:
  #   name: MacOS
  #   runs-on: macos-11
  #   needs: [check_changelog, setup_release]
  #   env:
  #     BOOST_VERSION: 1.83.0

  #   steps:
  #     - name: Checkout
  #       uses: actions/checkout@v4
  #       with:
  #         submodules: recursive

  #     - name: Setup Dependencies MacOS
  #       run: |
  #         # install dependencies using homebrew
  #         brew install cmake curl miniupnpc node openssl opus pkg-config

  #         # fix openssl header not found
  #         # ln -sf /usr/local/opt/openssl/include/openssl /usr/local/include/openssl

  #         # by installing boost from source, several headers cannot be found...
  #         # the above commented out link only works if boost is installed from homebrew... does not make sense
  #         ln -sf $(find /usr/local/Cellar -type d -name "openssl" -path "*/openssl@3/*/include" | head -n 1) \
  #           /usr/local/include/openssl

  #         # fix opus header not found
  #         ln -sf $(find /usr/local/Cellar -type d -name "opus" -path "*/opus/*/include" | head -n 1) \
  #           /usr/local/include/opus

  #         # fix miniupnpc header not found
  #         ln -sf $(find /usr/local/Cellar -type d -name "miniupnpc" -path "*/miniupnpc/*/include" | head -n 1) \
  #           /usr/local/include/miniupnpc

  #     - name: Install Boost
  #       # installing boost from homebrew takes 30 minutes in a GitHub runner
  #       run: |
  #         export BOOST_ROOT=${HOME}/boost-${BOOST_VERSION}

  #         # install boost
  #         wget \
  #           https://github.com/boostorg/boost/releases/download/boost-${BOOST_VERSION}/boost-${BOOST_VERSION}.tar.gz \
  #           --progress=bar:force:noscroll -q --show-progress
  #         tar xf boost-${BOOST_VERSION}.tar.gz
  #         cd boost-${BOOST_VERSION}

  #         # libdir should be set by --prefix but isn't
  #         ./bootstrap.sh \
  #           --prefix=${BOOST_ROOT} \
  #           --libdir=${BOOST_ROOT}/lib \
  #           --with-libraries=locale,log,program_options,system,thread
  #         ./b2 headers
  #         ./b2 install \
  #           --prefix=${BOOST_ROOT} \
  #           --libdir=${BOOST_ROOT}/lib \
  #           -j$(sysctl -n hw.ncpu) \
  #           link=shared,static \
  #           variant=release \
  #           cxxflags=-std=c++14 \
  #           cxxflags=-stdlib=libc++ \
  #           linkflags=-stdlib=libc++

  #         # put boost in cmake prefix path
  #         echo "BOOST_ROOT=${BOOST_ROOT}" >> ${GITHUB_ENV}

  #     - name: Build MacOS
  #       env:
  #         BRANCH: ${{ github.head_ref || github.ref_name }}
  #         BUILD_VERSION: ${{ needs.check_changelog.outputs.next_version_bare }}
  #         COMMIT: ${{ github.event.pull_request.head.sha || github.sha }}
  #       run: |
  #         mkdir build
  #         cd build
  #         cmake \
  #           -DBUILD_WERROR=ON \
  #           -DCMAKE_BUILD_TYPE=Release \
  #           -DCMAKE_INSTALL_PREFIX=/usr \
  #           -DSUNSHINE_ASSETS_DIR=local/sunshine/assets \
  #           -DSUNSHINE_EXECUTABLE_PATH=/usr/bin/sunshine \
  #           ..
  #         make -j $(sysctl -n hw.ncpu)

  #     - name: Package MacOS
  #       run: |
  #         mkdir -p artifacts
  #         cd build

  #         # package
  #         cpack -G DragNDrop
  #         mv ./cpack_artifacts/Sunshine.dmg ../artifacts/sunshine.dmg

  #         # cpack -G Bundle
  #         # mv ./cpack_artifacts/Sunshine.dmg ../artifacts/sunshine-bundle.dmg

  #     - name: Upload Artifacts
  #       uses: actions/upload-artifact@v4
  #       with:
  #         name: sunshine-macos
  #         path: artifacts/

  #     - name: Create/Update GitHub Release
  #       if: ${{ needs.setup_release.outputs.create_release == 'true' }}
  #       uses: ncipollo/release-action@v1
  #       with:
  #         name: ${{ needs.setup_release.outputs.release_name }}
  #         tag: ${{ needs.setup_release.outputs.release_tag }}
  #         commit: ${{ needs.setup_release.outputs.release_commit }}
  #         artifacts: "*artifacts/*"
  #         token: ${{ secrets.GH_BOT_TOKEN }}
  #         allowUpdates: true
  #         body: ${{ needs.setup_release.outputs.release_body }}
  #         discussionCategory: announcements
  #         prerelease: ${{ needs.setup_release.outputs.pre_release }}

  # build_mac_port:
  #   name: Macports
  #   needs: [check_changelog, setup_release]
  #   runs-on: macos-11

  #   steps:
  #     - name: Checkout
  #       uses: actions/checkout@v4

  #     - name: Checkout ports
  #       uses: actions/checkout@v4
  #       with:
  #         repository: macports/macports-ports
  #         fetch-depth: 64
  #         path: ports

  #     - name: Checkout mpbb
  #       uses: actions/checkout@v4
  #       with:
  #         repository: macports/mpbb
  #         path: mpbb

  #     - name: Setup Dependencies Macports
  #       run: |
  #         # install dependencies using homebrew
  #         brew install cmake

  #     - name: Configure Portfile
  #       run: |
  #         # variables for Portfile
  #         branch=${GITHUB_HEAD_REF}

  #         # check the branch variable
  #         if [ -z "$branch" ]
  #         then
  #           echo "This is a PUSH event"
  #           commit=${{ github.sha }}
  #           clone_url=${{ github.event.repository.clone_url }}
  #         else
  #           echo "This is a PR event"
  #           commit=${{ github.event.pull_request.head.sha }}
  #           clone_url=${{ github.event.pull_request.head.repo.clone_url }}
  #         fi
  #         echo "Commit: ${commit}"
  #         echo "Clone URL: ${clone_url}"

  #         mkdir build
  #         cd build
  #         cmake \
  #           -DGITHUB_COMMIT=${commit} \
  #           -DGITHUB_CLONE_URL=${clone_url} \
  #           -DSUNSHINE_CONFIGURE_PORTFILE=ON \
  #           -DSUNSHINE_CONFIGURE_ONLY=ON \
  #           ..
  #         cd ..

  #         # copy Portfile to artifacts
  #         mkdir -p artifacts
  #         cp -f ./build/Portfile ./artifacts/

  #         # copy Portfile to ports
  #         mkdir -p ./ports/multimedia/Sunshine
  #         cp -f ./build/Portfile ./ports/multimedia/Sunshine/Portfile

  #         # testing
  #         cat ./artifacts/Portfile

  #     - name: Bootstrap MacPorts
  #       run: |
  #         . ports/.github/workflows/bootstrap.sh

  #         # Add getopt, mpbb and the MacPorts paths to $PATH for the subsequent steps.
  #         echo "/opt/mports/bin" >> $GITHUB_PATH
  #         echo "${PWD}/mpbb" >> $GITHUB_PATH
  #         echo "/opt/local/bin" >> $GITHUB_PATH
  #         echo "/opt/local/sbin" >> $GITHUB_PATH

  #     - name: Run port lint
  #       run: |
  #         port -q lint "Sunshine"

  #     - name: Build port
  #       env:
  #         subportlist: ${{ steps.subportlist.outputs.subportlist }}
  #       run: |
  #         subport="Sunshine"

  #         workdir="/tmp/mpbb/$subport"
  #         mkdir -p "$workdir/logs"

  #         echo "::group::Installing dependencies"
  #         sudo mpbb \
  #           --work-dir "$workdir" \
  #           install-dependencies \
  #           "$subport"
  #         echo "::endgroup::"

  #         echo "::group::Installing ${subport}"
  #         sudo mpbb \
  #           --work-dir "$workdir" \
  #           install-port \
  #           --source \
  #           "$subport"
  #         echo "::endgroup::"

  #     - name: Upload Artifacts
  #       uses: actions/upload-artifact@v4
  #       with:
  #         name: sunshine-macports
  #         path: artifacts/

  #     - name: Create/Update GitHub Release
  #       if: ${{ needs.setup_release.outputs.create_release == 'true' }}
  #       uses: ncipollo/release-action@v1
  #       with:
  #         name: ${{ needs.setup_release.outputs.release_name }}
  #         tag: ${{ needs.setup_release.outputs.release_tag }}
  #         commit: ${{ needs.setup_release.outputs.release_commit }}
  #         artifacts: "*artifacts/*"
  #         token: ${{ secrets.GH_BOT_TOKEN }}
  #         allowUpdates: true
  #         body: ${{ needs.setup_release.outputs.release_body }}
  #         discussionCategory: announcements
  #         prerelease: ${{ needs.setup_release.outputs.pre_release }}
=======
  build_linux_flatpak:
    name: Linux Flatpak
    runs-on: ubuntu-22.04
    needs: [setup_release, setup_flatpak_matrix]
    strategy:
      fail-fast: false  # false to test all, true to fail entire job if any fail
      matrix: ${{fromJson(needs.setup_flatpak_matrix.outputs.matrix)}}

    steps:
      - name: Maximize build space
        uses: easimon/maximize-build-space@v8
        with:
          root-reserve-mb: 10240
          remove-dotnet: 'true'
          remove-android: 'true'
          remove-haskell: 'true'
          remove-codeql: 'true'
          remove-docker-images: 'false'

      - name: Checkout
        uses: actions/checkout@v4

      - name: Checkout Flathub Shared Modules
        uses: actions/checkout@v4
        with:
          repository: flathub/shared-modules
          path: build/shared-modules

      - name: Setup Dependencies Linux Flatpak
        run: |
          PLATFORM_VERSION=22.08

          sudo apt-get update -y
          sudo apt-get install -y \
            cmake \
            flatpak \
            qemu-user-static
          sudo su $(whoami) -c "flatpak --user remote-add --if-not-exists flathub \
            https://flathub.org/repo/flathub.flatpakrepo"
          sudo su $(whoami) -c "flatpak --user install -y flathub \
            org.flatpak.Builder \
            org.freedesktop.Platform/${{ matrix.arch }}/${PLATFORM_VERSION} \
            org.freedesktop.Sdk/${{ matrix.arch }}/${PLATFORM_VERSION} \
            org.freedesktop.Sdk.Extension.node18/${{ matrix.arch }}/${PLATFORM_VERSION} \
            org.freedesktop.Sdk.Extension.vala/${{ matrix.arch }}/${PLATFORM_VERSION} \
            "

      - name: Cache Flatpak build
        uses: actions/cache@v3
        with:
          path: ./build/.flatpak-builder
          key: flatpak-${{ matrix.arch }}-${{ github.sha }}
          restore-keys: |
            flatpak-${{ matrix.arch }}-

      - name: Configure Flatpak Manifest
        run: |
          # variables for manifest
          branch=${GITHUB_HEAD_REF}

          # check the branch variable
          if [ -z "$branch" ]
          then
            echo "This is a PUSH event"
            branch=${{ github.ref_name }}
            commit=${{ github.sha }}
            clone_url=${{ github.event.repository.clone_url }}
          else
            echo "This is a PR event"
            commit=${{ github.event.pull_request.head.sha }}
            clone_url=${{ github.event.pull_request.head.repo.clone_url }}
          fi
          echo "Branch: ${branch}"
          echo "Commit: ${commit}"
          echo "Clone URL: ${clone_url}"

          mkdir -p build
          mkdir -p artifacts

          cd build
          cmake -DGITHUB_CLONE_URL=${clone_url} \
            -DGITHUB_BRANCH=${branch} \
            -DGITHUB_COMMIT=${commit} \
            -DSUNSHINE_CONFIGURE_FLATPAK_MAN=ON \
            -DSUNSHINE_CONFIGURE_ONLY=ON \
            ..

      - name: Build Linux Flatpak
        working-directory: build
        run: |
          sudo su $(whoami) -c 'flatpak run org.flatpak.Builder --arch=${{ matrix.arch }} --repo=repo --force-clean \
            --stop-at=cuda build-sunshine dev.lizardbyte.sunshine.yml'
          cp -r .flatpak-builder copy-of-flatpak-builder
          sudo su $(whoami) -c 'flatpak run org.flatpak.Builder --arch=${{ matrix.arch }} --repo=repo --force-clean \
            build-sunshine dev.lizardbyte.sunshine.yml'
          rm -rf .flatpak-builder
          mv copy-of-flatpak-builder .flatpak-builder
          sudo su $(whoami) -c 'flatpak build-bundle --arch=${{ matrix.arch }} ./repo \
            ../artifacts/sunshine_${{ matrix.arch }}.flatpak dev.lizardbyte.sunshine'
          sudo su $(whoami) -c 'flatpak build-bundle --runtime --arch=${{ matrix.arch }} ./repo \
            ../artifacts/sunshine_debug_${{ matrix.arch }}.flatpak dev.lizardbyte.sunshine.Debug'

      - name: Upload Artifacts
        uses: actions/upload-artifact@v4
        with:
          name: sunshine-linux-flatpak-${{ matrix.arch }}
          path: artifacts/

      - name: Create/Update GitHub Release
        if: ${{ needs.setup_release.outputs.create_release == 'true' }}
        uses: ncipollo/release-action@v1
        with:
          name: ${{ needs.setup_release.outputs.release_name }}
          tag: ${{ needs.setup_release.outputs.release_tag }}
          commit: ${{ needs.setup_release.outputs.release_commit }}
          artifacts: "*artifacts/*"
          token: ${{ secrets.GH_BOT_TOKEN }}
          allowUpdates: true
          body: ${{ needs.setup_release.outputs.release_body }}
          discussionCategory: announcements
          prerelease: ${{ needs.setup_release.outputs.pre_release }}

  build_linux:
    name: Linux ${{ matrix.type }}
    runs-on: ubuntu-${{ matrix.dist }}
    needs: [check_changelog, setup_release]
    strategy:
      fail-fast: false  # false to test all, true to fail entire job if any fail
      matrix:
        include:  # package these differently
          - type: AppImage
            EXTRA_ARGS: '-DSUNSHINE_BUILD_APPIMAGE=ON'
            dist: 20.04

    steps:
      - name: Maximize build space
        uses: easimon/maximize-build-space@v8
        with:
          root-reserve-mb: 30720
          remove-dotnet: 'true'
          remove-android: 'true'
          remove-haskell: 'true'
          remove-codeql: 'true'
          remove-docker-images: 'false'

      - name: Checkout
        uses: actions/checkout@v4
        with:
          submodules: recursive

      - name: Setup Dependencies Linux
        run: |
          sudo add-apt-repository ppa:ubuntu-toolchain-r/test -y

          if [[ ${{ matrix.dist }} == "18.04" ]]; then
            # Ubuntu 18.04 packages
            sudo add-apt-repository ppa:savoury1/boost-defaults-1.71 -y

            sudo apt-get update -y
            sudo apt-get install -y \
              libboost-filesystem1.71-dev \
              libboost-locale1.71-dev \
              libboost-log1.71-dev \
              libboost-regex1.71-dev \
              libboost-program-options1.71-dev

            # Install cmake
            wget https://cmake.org/files/v3.22/cmake-3.22.2-linux-x86_64.sh
            chmod +x cmake-3.22.2-linux-x86_64.sh
            mkdir /opt/cmake
            ./cmake-3.22.2-linux-x86_64.sh --prefix=/opt/cmake --skip-license
            ln --force --symbolic /opt/cmake/bin/cmake /usr/local/bin/cmake
            cmake --version

            # install newer tar from focal... appimagelint fails on 18.04 without this
            echo "original tar version"
            tar --version
            wget -O tar.deb http://security.ubuntu.com/ubuntu/pool/main/t/tar/tar_1.30+dfsg-7ubuntu0.20.04.3_amd64.deb
            sudo apt-get -y install -f ./tar.deb
            echo "new tar version"
            tar --version
          else
            # Ubuntu 20.04+ packages
            sudo apt-get update -y
            sudo apt-get install -y \
              cmake \
              libboost-filesystem-dev \
              libboost-locale-dev \
              libboost-log-dev \
              libboost-program-options-dev
          fi

          sudo apt-get install -y \
            build-essential \
            gcc-10 \
            g++-10 \
            libayatana-appindicator3-dev \
            libavdevice-dev \
            libcap-dev \
            libcurl4-openssl-dev \
            libdrm-dev \
            libevdev-dev \
            libminiupnpc-dev \
            libmfx-dev \
            libnotify-dev \
            libnuma-dev \
            libopus-dev \
            libpulse-dev \
            libssl-dev \
            libva-dev \
            libvdpau-dev \
            libwayland-dev \
            libx11-dev \
            libxcb-shm0-dev \
            libxcb-xfixes0-dev \
            libxcb1-dev \
            libxfixes-dev \
            libxrandr-dev \
            libxtst-dev \
            wget

          # clean apt cache
          sudo apt-get clean
          sudo rm -rf /var/lib/apt/lists/*

          # Update gcc alias
          # https://stackoverflow.com/a/70653945/11214013
          sudo update-alternatives --install \
            /usr/bin/gcc gcc /usr/bin/gcc-10 100 \
            --slave /usr/bin/g++ g++ /usr/bin/g++-10 \
            --slave /usr/bin/gcov gcov /usr/bin/gcov-10 \
            --slave /usr/bin/gcc-ar gcc-ar /usr/bin/gcc-ar-10 \
            --slave /usr/bin/gcc-ranlib gcc-ranlib /usr/bin/gcc-ranlib-10

          # Install CUDA
          sudo wget \
            https://developer.download.nvidia.com/compute/cuda/11.8.0/local_installers/cuda_11.8.0_520.61.05_linux.run \
            --progress=bar:force:noscroll -q --show-progress -O /root/cuda.run
          sudo chmod a+x /root/cuda.run
          sudo /root/cuda.run --silent --toolkit --toolkitpath=/usr --no-opengl-libs --no-man-page --no-drm
          sudo rm /root/cuda.run

      - name: Build Linux
        env:
          BRANCH: ${{ github.head_ref || github.ref_name }}
          BUILD_VERSION: ${{ needs.check_changelog.outputs.next_version_bare }}
          COMMIT: ${{ github.event.pull_request.head.sha || github.sha }}
        run: |
          mkdir -p build
          mkdir -p artifacts

          cd build
          cmake \
            -DBUILD_WERROR=ON \
            -DCMAKE_BUILD_TYPE=Release \
            -DCMAKE_INSTALL_PREFIX=/usr \
            -DSUNSHINE_ASSETS_DIR=share/sunshine \
            -DSUNSHINE_EXECUTABLE_PATH=/usr/bin/sunshine \
            -DSUNSHINE_ENABLE_WAYLAND=ON \
            -DSUNSHINE_ENABLE_X11=ON \
            -DSUNSHINE_ENABLE_DRM=ON \
            -DSUNSHINE_ENABLE_CUDA=ON \
            ${{ matrix.EXTRA_ARGS }} \
            ..
          make -j ${nproc}

      - name: Package Linux - CPACK
        # todo - this is no longer used
        if: ${{ matrix.type == 'cpack' }}
        working-directory: build
        run: |
          cpack -G DEB
          mv ./cpack_artifacts/Sunshine.deb ../artifacts/sunshine-${{ matrix.dist }}.deb

          if [[ ${{ matrix.dist }} == "20.04" ]]; then
            cpack -G RPM
            mv ./cpack_artifacts/Sunshine.rpm ../artifacts/sunshine.rpm
          fi

      - name: Set AppImage Version
        if: |
          matrix.type == 'AppImage' &&
          (needs.check_changelog.outputs.next_version_bare != needs.check_changelog.outputs.last_version)
        run: |
          version=${{ needs.check_changelog.outputs.next_version_bare }}
          echo "VERSION=${version}" >> $GITHUB_ENV

      - name: Package Linux - AppImage
        if: ${{ matrix.type == 'AppImage' }}
        working-directory: build
        run: |
          # install sunshine to the DESTDIR
          make install DESTDIR=AppDir

          # custom AppRun file
          cp -f ../packaging/linux/AppImage/AppRun ./AppDir/
          chmod +x ./AppDir/AppRun

          # variables
          DESKTOP_FILE="${DESKTOP_FILE:-sunshine.desktop}"
          ICON_FILE="${ICON_FILE:-sunshine.png}"

          # AppImage
          # https://docs.appimage.org/packaging-guide/index.html
          wget https://github.com/linuxdeploy/linuxdeploy/releases/download/continuous/linuxdeploy-x86_64.AppImage
          chmod +x linuxdeploy-x86_64.AppImage

          # https://github.com/linuxdeploy/linuxdeploy-plugin-gtk
          sudo apt-get install libgtk-3-dev librsvg2-dev -y
          wget https://raw.githubusercontent.com/linuxdeploy/linuxdeploy-plugin-gtk/master/linuxdeploy-plugin-gtk.sh
          chmod +x linuxdeploy-plugin-gtk.sh
          export DEPLOY_GTK_VERSION=3

          ./linuxdeploy-x86_64.AppImage \
            --appdir ./AppDir \
            --plugin gtk \
            --executable ./sunshine \
            --icon-file "../$ICON_FILE" \
            --desktop-file "./$DESKTOP_FILE" \
            --output appimage

          # move
          mv Sunshine*.AppImage ../artifacts/sunshine.AppImage

          # permissions
          chmod +x ../artifacts/sunshine.AppImage

      - name: Verify AppImage
        if: ${{ matrix.type == 'AppImage' }}
        run: |
          wget https://github.com/TheAssassin/appimagelint/releases/download/continuous/appimagelint-x86_64.AppImage
          chmod +x appimagelint-x86_64.AppImage

          # rm -rf ~/.cache/appimagelint/

          ./appimagelint-x86_64.AppImage ./artifacts/sunshine.AppImage

      - name: Upload Artifacts
        uses: actions/upload-artifact@v4
        with:
          name: sunshine-linux-${{ matrix.type }}-${{ matrix.dist }}
          path: artifacts/

      - name: Create/Update GitHub Release
        if: ${{ needs.setup_release.outputs.create_release == 'true' }}
        uses: ncipollo/release-action@v1
        with:
          name: ${{ needs.setup_release.outputs.release_name }}
          tag: ${{ needs.setup_release.outputs.release_tag }}
          commit: ${{ needs.setup_release.outputs.release_commit }}
          artifacts: "*artifacts/*"
          token: ${{ secrets.GH_BOT_TOKEN }}
          allowUpdates: true
          body: ${{ needs.setup_release.outputs.release_body }}
          discussionCategory: announcements
          prerelease: ${{ needs.setup_release.outputs.pre_release }}

  build_mac:
    needs: [check_changelog, setup_release]
    env:
      BOOST_VERSION: 1.83.0
    strategy:
      fail-fast: false  # false to test all, true to fail entire job if any fail
      matrix:
        include:
          # https://docs.github.com/en/actions/using-github-hosted-runners/about-github-hosted-runners/about-github-hosted-runners#standard-github-hosted-runners-for-public-repositories
          # while GitHub has larger macOS runners, they are not available for our repos :(
          - os_version: "12"
            arch: "x86_64"
          - os_version: "13"
            arch: "x86_64"
          - os_version: "14"
            arch: "arm64"
    name: macOS-${{ matrix.os_version }} ${{ matrix.arch }}
    runs-on: macos-${{ matrix.os_version }}

    steps:
      - name: Checkout
        uses: actions/checkout@v4
        with:
          submodules: recursive

      - name: Setup Dependencies MacOS
        run: |
          if [[ ${{ matrix.arch }} == "arm64" ]]; then
            brew_prefix="/opt/homebrew"
          else
            brew_prefix="/usr/local"
          fi

          # install dependencies using homebrew
          brew install cmake curl miniupnpc node openssl opus pkg-config

          # fix openssl header not found
          openssl_path=$(find ${brew_prefix}/Cellar -type d -name "openssl" -path "*/openssl@3/*/include" | head -n 1)
          echo "OpenSSL path: $openssl_path"
          ln -sf $openssl_path ${brew_prefix}/include/openssl
          ls -l ${brew_prefix}/include/openssl

          # fix opus header not found
          opus_path=$(find ${brew_prefix}/Cellar -type d -name "opus" -path "*/opus/*/include" | head -n 1)
          echo "Opus path: $opus_path"
          ln -sf $opus_path ${brew_prefix}/include/opus
          ls -l ${brew_prefix}/include/opus

          # fix miniupnpc header not found
          upnp_path=$(find ${brew_prefix}/Cellar -type d -name "miniupnpc" -path "*/miniupnpc/*/include" | head -n 1)
          echo "Miniupnpc path: $upnp_path"
          ln -sf $upnp_path ${brew_prefix}/include/miniupnpc
          ls -l ${brew_prefix}/include/miniupnpc

      - name: Install Boost
        # installing boost from homebrew takes 30 minutes in a GitHub runner
        run: |
          export BOOST_ROOT=${HOME}/boost-${BOOST_VERSION}

          # install boost
          wget \
            https://github.com/boostorg/boost/releases/download/boost-${BOOST_VERSION}/boost-${BOOST_VERSION}.tar.gz \
            --progress=bar:force:noscroll -q --show-progress
          tar xf boost-${BOOST_VERSION}.tar.gz
          cd boost-${BOOST_VERSION}

          # libdir should be set by --prefix but isn't
          ./bootstrap.sh \
            --prefix=${BOOST_ROOT} \
            --libdir=${BOOST_ROOT}/lib \
            --with-libraries=locale,log,program_options,system,thread
          ./b2 headers
          ./b2 install \
            --prefix=${BOOST_ROOT} \
            --libdir=${BOOST_ROOT}/lib \
            -j$(sysctl -n hw.ncpu) \
            link=shared,static \
            variant=release \
            cxxflags=-std=c++14 \
            cxxflags=-stdlib=libc++ \
            linkflags=-stdlib=libc++

          # put boost in cmake prefix path
          echo "BOOST_ROOT=${BOOST_ROOT}" >> ${GITHUB_ENV}

      - name: Build MacOS
        env:
          BRANCH: ${{ github.head_ref || github.ref_name }}
          BUILD_VERSION: ${{ needs.check_changelog.outputs.next_version_bare }}
          COMMIT: ${{ github.event.pull_request.head.sha || github.sha }}
        run: |
          mkdir build
          cd build
          cmake \
            -DBUILD_WERROR=ON \
            -DCMAKE_BUILD_TYPE=Release \
            -DCMAKE_INSTALL_PREFIX=/usr \
            -DSUNSHINE_ASSETS_DIR=local/sunshine/assets \
            -DSUNSHINE_EXECUTABLE_PATH=/usr/bin/sunshine \
            ..
          make -j $(sysctl -n hw.ncpu)

      - name: Package MacOS
        run: |
          mkdir -p artifacts
          cd build

          # package
          cpack -G DragNDrop
          mv ./cpack_artifacts/Sunshine.dmg \
            ../artifacts/sunshine-macos-${{ matrix.os_version }}-${{ matrix.arch }}.dmg

      - name: Upload Artifacts
        uses: actions/upload-artifact@v4
        with:
          name: sunshine-macos-${{ matrix.os_version }}-${{ matrix.arch }}
          path: artifacts/

      - name: Create/Update GitHub Release
        if: ${{ needs.setup_release.outputs.create_release == 'true' }}
        uses: ncipollo/release-action@v1
        with:
          name: ${{ needs.setup_release.outputs.release_name }}
          tag: ${{ needs.setup_release.outputs.release_tag }}
          commit: ${{ needs.setup_release.outputs.release_commit }}
          artifacts: "*artifacts/*"
          token: ${{ secrets.GH_BOT_TOKEN }}
          allowUpdates: true
          body: ${{ needs.setup_release.outputs.release_body }}
          discussionCategory: announcements
          prerelease: ${{ needs.setup_release.outputs.pre_release }}

  build_mac_port:
    needs: [check_changelog, setup_release]
    strategy:
      fail-fast: false  # false to test all, true to fail entire job if any fail
      matrix:
        include:
          # https://docs.github.com/en/actions/using-github-hosted-runners/about-github-hosted-runners/about-github-hosted-runners#standard-github-hosted-runners-for-public-repositories
          # while GitHub has larger macOS runners, they are not available for our repos :(
          - os_version: "12"
            release: true
          - os_version: "13"
          - os_version: "14"
    name: Macports (macOS-${{ matrix.os_version }})
    runs-on: macos-${{ matrix.os_version }}

    steps:
      - name: Checkout
        uses: actions/checkout@v4

      - name: Checkout ports
        uses: actions/checkout@v4
        with:
          repository: macports/macports-ports
          fetch-depth: 64
          path: ports

      - name: Checkout mpbb
        uses: actions/checkout@v4
        with:
          repository: macports/mpbb
          path: mpbb

      - name: Setup Dependencies Macports
        run: |
          # install dependencies using homebrew
          brew install cmake

      - name: Configure Portfile
        run: |
          # variables for Portfile
          branch=${GITHUB_HEAD_REF}

          # check the branch variable
          if [ -z "$branch" ]
          then
            echo "This is a PUSH event"
            commit=${{ github.sha }}
            clone_url=${{ github.event.repository.clone_url }}
          else
            echo "This is a PR event"
            commit=${{ github.event.pull_request.head.sha }}
            clone_url=${{ github.event.pull_request.head.repo.clone_url }}
          fi
          echo "Commit: ${commit}"
          echo "Clone URL: ${clone_url}"

          mkdir build
          cd build
          cmake \
            -DGITHUB_COMMIT=${commit} \
            -DGITHUB_CLONE_URL=${clone_url} \
            -DSUNSHINE_CONFIGURE_PORTFILE=ON \
            -DSUNSHINE_CONFIGURE_ONLY=ON \
            ..
          cd ..

          # copy Portfile to artifacts
          mkdir -p artifacts
          cp -f ./build/Portfile ./artifacts/

          # copy Portfile to ports
          mkdir -p ./ports/multimedia/Sunshine
          cp -f ./build/Portfile ./ports/multimedia/Sunshine/Portfile

          # testing
          cat ./artifacts/Portfile

      - name: Bootstrap MacPorts
        run: |
          . ports/.github/workflows/bootstrap.sh

          # Add getopt, mpbb and the MacPorts paths to $PATH for the subsequent steps.
          echo "/opt/mports/bin" >> $GITHUB_PATH
          echo "${PWD}/mpbb" >> $GITHUB_PATH
          echo "/opt/local/bin" >> $GITHUB_PATH
          echo "/opt/local/sbin" >> $GITHUB_PATH

      - name: Run port lint
        run: |
          port -q lint "Sunshine"

      - name: Build port
        env:
          subportlist: ${{ steps.subportlist.outputs.subportlist }}
        run: |
          subport="Sunshine"

          workdir="/tmp/mpbb/$subport"
          mkdir -p "$workdir/logs"

          echo "::group::Installing dependencies"
          sudo mpbb \
            --work-dir "$workdir" \
            install-dependencies \
            "$subport"
          echo "::endgroup::"

          echo "::group::Installing ${subport}"
          sudo mpbb \
            --work-dir "$workdir" \
            install-port \
            --source \
            "$subport"
          echo "::endgroup::"

      - name: Upload Artifacts
        if: ${{ matrix.release }}
        uses: actions/upload-artifact@v4
        with:
          name: sunshine-macports
          path: artifacts/

      - name: Create/Update GitHub Release
        if: ${{ needs.setup_release.outputs.create_release == 'true' && matrix.release }}
        uses: ncipollo/release-action@v1
        with:
          name: ${{ needs.setup_release.outputs.release_name }}
          tag: ${{ needs.setup_release.outputs.release_tag }}
          commit: ${{ needs.setup_release.outputs.release_commit }}
          artifacts: "*artifacts/*"
          token: ${{ secrets.GH_BOT_TOKEN }}
          allowUpdates: true
          body: ${{ needs.setup_release.outputs.release_body }}
          discussionCategory: announcements
          prerelease: ${{ needs.setup_release.outputs.pre_release }}
>>>>>>> 9e299c29

  build_win:
    name: Windows
    runs-on: windows-2019
    needs: [check_changelog, setup_release]

    steps:
      - name: Checkout
        uses: actions/checkout@v4
        with:
          submodules: recursive

      - name: Setup Dependencies Windows
        uses: msys2/setup-msys2@v2
        with:
          update: true
          install: >-
            base-devel
            diffutils
            git
            make
            mingw-w64-x86_64-binutils
            mingw-w64-x86_64-boost
            mingw-w64-x86_64-cmake
            mingw-w64-x86_64-curl
            mingw-w64-x86_64-miniupnpc
            mingw-w64-x86_64-nlohmann-json
            mingw-w64-x86_64-nodejs
            mingw-w64-x86_64-nsis
            mingw-w64-x86_64-onevpl
            mingw-w64-x86_64-openssl
            mingw-w64-x86_64-opus
            mingw-w64-x86_64-toolchain
            nasm
            wget
            yasm

      - name: Build Windows
        shell: msys2 {0}
        env:
          BRANCH: ${{ github.head_ref || github.ref_name }}
          BUILD_VERSION: ${{ needs.check_changelog.outputs.next_version_bare }}
          COMMIT: ${{ github.event.pull_request.head.sha || github.sha }}
        run: |
          mkdir build
          cd build
          cmake \
            -DBUILD_WERROR=ON \
            -DCMAKE_BUILD_TYPE=RelWithDebInfo \
            -DSUNSHINE_ASSETS_DIR=assets \
            -G "MinGW Makefiles" \
            ..
          mingw32-make -j$(nproc)

      - name: Package Windows
        shell: msys2 {0}
        run: |
          mkdir -p artifacts
          cd build

          # package
          cpack -G NSIS
          cpack -G ZIP

          # move
          mv ./cpack_artifacts/Sunshine.exe ../artifacts/sunshine-windows-installer.exe
          mv ./cpack_artifacts/Sunshine.zip ../artifacts/sunshine-windows-portable.zip

      - name: Package Windows Debug Info
        working-directory: build
        run: |
          # save the original binaries with debug info
          7z -r `
            "-xr!CMakeFiles" `
            "-xr!cpack_artifacts" `
            a "../artifacts/sunshine-debuginfo-win32.zip" "*.exe"

      - name: Upload Artifacts
        uses: actions/upload-artifact@v4
        with:
          name: sunshine-windows
          path: artifacts/

      - name: Create/Update GitHub Release
        if: ${{ needs.setup_release.outputs.create_release == 'true' }}
        uses: ncipollo/release-action@v1
        with:
          name: ${{ needs.setup_release.outputs.release_name }}
          tag: ${{ needs.setup_release.outputs.release_tag }}
          commit: ${{ needs.setup_release.outputs.release_commit }}
          artifacts: "*artifacts/*"
          token: ${{ secrets.GH_BOT_TOKEN }}
          allowUpdates: true
          body: ${{ needs.setup_release.outputs.release_body }}
          discussionCategory: announcements
          prerelease: ${{ needs.setup_release.outputs.pre_release }}

  release-winget:
    name: Release to WinGet
    needs: [setup_release, build_win]
    if: |
      (github.repository_owner == 'LizardByte' &&
      needs.setup_release.outputs.create_release == 'true' &&
      github.ref == 'refs/heads/master')
    runs-on: ubuntu-latest
    steps:
      - name: Release to WinGet
        uses: vedantmgoyal2009/winget-releaser@v2
        with:
          identifier: LizardByte.Sunshine
          release-tag: ${{ needs.setup_release.outputs.release_tag }}
          installers-regex: '\.exe$'  # only .exe files
          token: ${{ secrets.GH_BOT_TOKEN }}<|MERGE_RESOLUTION|>--- conflicted
+++ resolved
@@ -148,603 +148,6 @@
     outputs:
       matrix: ${{ steps.flatpak_matrix.outputs.matrix }}
 
-<<<<<<< HEAD
-  # build_linux_flatpak:
-  #   name: Linux Flatpak
-  #   runs-on: ubuntu-22.04
-  #   needs: [setup_release, setup_flatpak_matrix]
-  #   strategy:
-  #     fail-fast: false  # false to test all, true to fail entire job if any fail
-  #     matrix: ${{fromJson(needs.setup_flatpak_matrix.outputs.matrix)}}
-
-  #   steps:
-  #     - name: Maximize build space
-  #       uses: easimon/maximize-build-space@v8
-  #       with:
-  #         root-reserve-mb: 10240
-  #         remove-dotnet: 'true'
-  #         remove-android: 'true'
-  #         remove-haskell: 'true'
-  #         remove-codeql: 'true'
-  #         remove-docker-images: 'false'
-
-  #     - name: Checkout
-  #       uses: actions/checkout@v4
-
-  #     - name: Checkout Flathub Shared Modules
-  #       uses: actions/checkout@v4
-  #       with:
-  #         repository: flathub/shared-modules
-  #         path: build/shared-modules
-
-  #     - name: Setup Dependencies Linux Flatpak
-  #       run: |
-  #         PLATFORM_VERSION=22.08
-
-  #         sudo apt-get update -y
-  #         sudo apt-get install -y \
-  #           cmake \
-  #           flatpak \
-  #           qemu-user-static
-  #         sudo su $(whoami) -c "flatpak --user remote-add --if-not-exists flathub \
-  #           https://flathub.org/repo/flathub.flatpakrepo"
-  #         sudo su $(whoami) -c "flatpak --user install -y flathub \
-  #           org.flatpak.Builder \
-  #           org.freedesktop.Platform/${{ matrix.arch }}/${PLATFORM_VERSION} \
-  #           org.freedesktop.Sdk/${{ matrix.arch }}/${PLATFORM_VERSION} \
-  #           org.freedesktop.Sdk.Extension.node18/${{ matrix.arch }}/${PLATFORM_VERSION} \
-  #           org.freedesktop.Sdk.Extension.vala/${{ matrix.arch }}/${PLATFORM_VERSION} \
-  #           "
-
-  #     - name: Cache Flatpak build
-  #       uses: actions/cache@v3
-  #       with:
-  #         path: ./build/.flatpak-builder
-  #         key: flatpak-${{ matrix.arch }}-${{ github.sha }}
-  #         restore-keys: |
-  #           flatpak-${{ matrix.arch }}-
-
-  #     - name: Configure Flatpak Manifest
-  #       run: |
-  #         # variables for manifest
-  #         branch=${GITHUB_HEAD_REF}
-
-  #         # check the branch variable
-  #         if [ -z "$branch" ]
-  #         then
-  #           echo "This is a PUSH event"
-  #           branch=${{ github.ref_name }}
-  #           commit=${{ github.sha }}
-  #           clone_url=${{ github.event.repository.clone_url }}
-  #         else
-  #           echo "This is a PR event"
-  #           commit=${{ github.event.pull_request.head.sha }}
-  #           clone_url=${{ github.event.pull_request.head.repo.clone_url }}
-  #         fi
-  #         echo "Branch: ${branch}"
-  #         echo "Commit: ${commit}"
-  #         echo "Clone URL: ${clone_url}"
-
-  #         mkdir -p build
-  #         mkdir -p artifacts
-
-  #         cd build
-  #         cmake -DGITHUB_CLONE_URL=${clone_url} \
-  #           -DGITHUB_BRANCH=${branch} \
-  #           -DGITHUB_COMMIT=${commit} \
-  #           -DSUNSHINE_CONFIGURE_FLATPAK_MAN=ON \
-  #           -DSUNSHINE_CONFIGURE_ONLY=ON \
-  #           ..
-
-  #     - name: Build Linux Flatpak
-  #       working-directory: build
-  #       run: |
-  #         sudo su $(whoami) -c 'flatpak run org.flatpak.Builder --arch=${{ matrix.arch }} --repo=repo --force-clean \
-  #           --stop-at=cuda build-sunshine dev.lizardbyte.sunshine.yml'
-  #         cp -r .flatpak-builder copy-of-flatpak-builder
-  #         sudo su $(whoami) -c 'flatpak run org.flatpak.Builder --arch=${{ matrix.arch }} --repo=repo --force-clean \
-  #           build-sunshine dev.lizardbyte.sunshine.yml'
-  #         rm -rf .flatpak-builder
-  #         mv copy-of-flatpak-builder .flatpak-builder
-  #         sudo su $(whoami) -c 'flatpak build-bundle --arch=${{ matrix.arch }} ./repo \
-  #           ../artifacts/sunshine_${{ matrix.arch }}.flatpak dev.lizardbyte.sunshine'
-  #         sudo su $(whoami) -c 'flatpak build-bundle --runtime --arch=${{ matrix.arch }} ./repo \
-  #           ../artifacts/sunshine_debug_${{ matrix.arch }}.flatpak dev.lizardbyte.sunshine.Debug'
-
-  #     - name: Upload Artifacts
-  #       uses: actions/upload-artifact@v4
-  #       with:
-  #         name: sunshine-linux-flatpak-${{ matrix.arch }}
-  #         path: artifacts/
-
-  #     - name: Create/Update GitHub Release
-  #       if: ${{ needs.setup_release.outputs.create_release == 'true' }}
-  #       uses: ncipollo/release-action@v1
-  #       with:
-  #         name: ${{ needs.setup_release.outputs.release_name }}
-  #         tag: ${{ needs.setup_release.outputs.release_tag }}
-  #         commit: ${{ needs.setup_release.outputs.release_commit }}
-  #         artifacts: "*artifacts/*"
-  #         token: ${{ secrets.GH_BOT_TOKEN }}
-  #         allowUpdates: true
-  #         body: ${{ needs.setup_release.outputs.release_body }}
-  #         discussionCategory: announcements
-  #         prerelease: ${{ needs.setup_release.outputs.pre_release }}
-
-  # build_linux:
-  #   name: Linux ${{ matrix.type }}
-  #   runs-on: ubuntu-${{ matrix.dist }}
-  #   needs: [check_changelog, setup_release]
-  #   strategy:
-  #     fail-fast: false  # false to test all, true to fail entire job if any fail
-  #     matrix:
-  #       include:  # package these differently
-  #         - type: AppImage
-  #           EXTRA_ARGS: '-DSUNSHINE_BUILD_APPIMAGE=ON'
-  #           dist: 20.04
-
-  #   steps:
-  #     - name: Maximize build space
-  #       uses: easimon/maximize-build-space@v8
-  #       with:
-  #         root-reserve-mb: 30720
-  #         remove-dotnet: 'true'
-  #         remove-android: 'true'
-  #         remove-haskell: 'true'
-  #         remove-codeql: 'true'
-  #         remove-docker-images: 'false'
-
-  #     - name: Checkout
-  #       uses: actions/checkout@v4
-  #       with:
-  #         submodules: recursive
-
-  #     - name: Setup Dependencies Linux
-  #       run: |
-  #         sudo add-apt-repository ppa:ubuntu-toolchain-r/test -y
-
-  #         if [[ ${{ matrix.dist }} == "18.04" ]]; then
-  #           # Ubuntu 18.04 packages
-  #           sudo add-apt-repository ppa:savoury1/boost-defaults-1.71 -y
-
-  #           sudo apt-get update -y
-  #           sudo apt-get install -y \
-  #             libboost-filesystem1.71-dev \
-  #             libboost-locale1.71-dev \
-  #             libboost-log1.71-dev \
-  #             libboost-regex1.71-dev \
-  #             libboost-program-options1.71-dev
-
-  #           # Install cmake
-  #           wget https://cmake.org/files/v3.22/cmake-3.22.2-linux-x86_64.sh
-  #           chmod +x cmake-3.22.2-linux-x86_64.sh
-  #           mkdir /opt/cmake
-  #           ./cmake-3.22.2-linux-x86_64.sh --prefix=/opt/cmake --skip-license
-  #           ln --force --symbolic /opt/cmake/bin/cmake /usr/local/bin/cmake
-  #           cmake --version
-
-  #           # install newer tar from focal... appimagelint fails on 18.04 without this
-  #           echo "original tar version"
-  #           tar --version
-  #           wget -O tar.deb http://security.ubuntu.com/ubuntu/pool/main/t/tar/tar_1.30+dfsg-7ubuntu0.20.04.3_amd64.deb
-  #           sudo apt-get -y install -f ./tar.deb
-  #           echo "new tar version"
-  #           tar --version
-  #         else
-  #           # Ubuntu 20.04+ packages
-  #           sudo apt-get update -y
-  #           sudo apt-get install -y \
-  #             cmake \
-  #             libboost-filesystem-dev \
-  #             libboost-locale-dev \
-  #             libboost-log-dev \
-  #             libboost-program-options-dev
-  #         fi
-
-  #         sudo apt-get install -y \
-  #           build-essential \
-  #           gcc-10 \
-  #           g++-10 \
-  #           libayatana-appindicator3-dev \
-  #           libavdevice-dev \
-  #           libcap-dev \
-  #           libcurl4-openssl-dev \
-  #           libdrm-dev \
-  #           libevdev-dev \
-  #           libminiupnpc-dev \
-  #           libmfx-dev \
-  #           libnotify-dev \
-  #           libnuma-dev \
-  #           libopus-dev \
-  #           libpulse-dev \
-  #           libssl-dev \
-  #           libva-dev \
-  #           libvdpau-dev \
-  #           libwayland-dev \
-  #           libx11-dev \
-  #           libxcb-shm0-dev \
-  #           libxcb-xfixes0-dev \
-  #           libxcb1-dev \
-  #           libxfixes-dev \
-  #           libxrandr-dev \
-  #           libxtst-dev \
-  #           wget
-
-  #         # clean apt cache
-  #         sudo apt-get clean
-  #         sudo rm -rf /var/lib/apt/lists/*
-
-  #         # Update gcc alias
-  #         # https://stackoverflow.com/a/70653945/11214013
-  #         sudo update-alternatives --install \
-  #           /usr/bin/gcc gcc /usr/bin/gcc-10 100 \
-  #           --slave /usr/bin/g++ g++ /usr/bin/g++-10 \
-  #           --slave /usr/bin/gcov gcov /usr/bin/gcov-10 \
-  #           --slave /usr/bin/gcc-ar gcc-ar /usr/bin/gcc-ar-10 \
-  #           --slave /usr/bin/gcc-ranlib gcc-ranlib /usr/bin/gcc-ranlib-10
-
-  #         # Install CUDA
-  #         sudo wget \
-  #           https://developer.download.nvidia.com/compute/cuda/11.8.0/local_installers/cuda_11.8.0_520.61.05_linux.run \
-  #           --progress=bar:force:noscroll -q --show-progress -O /root/cuda.run
-  #         sudo chmod a+x /root/cuda.run
-  #         sudo /root/cuda.run --silent --toolkit --toolkitpath=/usr --no-opengl-libs --no-man-page --no-drm
-  #         sudo rm /root/cuda.run
-
-  #     - name: Build Linux
-  #       env:
-  #         BRANCH: ${{ github.head_ref || github.ref_name }}
-  #         BUILD_VERSION: ${{ needs.check_changelog.outputs.next_version_bare }}
-  #         COMMIT: ${{ github.event.pull_request.head.sha || github.sha }}
-  #       run: |
-  #         mkdir -p build
-  #         mkdir -p artifacts
-
-  #         cd build
-  #         cmake \
-  #           -DBUILD_WERROR=ON \
-  #           -DCMAKE_BUILD_TYPE=Release \
-  #           -DCMAKE_INSTALL_PREFIX=/usr \
-  #           -DSUNSHINE_ASSETS_DIR=share/sunshine \
-  #           -DSUNSHINE_EXECUTABLE_PATH=/usr/bin/sunshine \
-  #           -DSUNSHINE_ENABLE_WAYLAND=ON \
-  #           -DSUNSHINE_ENABLE_X11=ON \
-  #           -DSUNSHINE_ENABLE_DRM=ON \
-  #           -DSUNSHINE_ENABLE_CUDA=ON \
-  #           ${{ matrix.EXTRA_ARGS }} \
-  #           ..
-  #         make -j ${nproc}
-
-  #     - name: Package Linux - CPACK
-  #       # todo - this is no longer used
-  #       if: ${{ matrix.type == 'cpack' }}
-  #       working-directory: build
-  #       run: |
-  #         cpack -G DEB
-  #         mv ./cpack_artifacts/Sunshine.deb ../artifacts/sunshine-${{ matrix.dist }}.deb
-
-  #         if [[ ${{ matrix.dist }} == "20.04" ]]; then
-  #           cpack -G RPM
-  #           mv ./cpack_artifacts/Sunshine.rpm ../artifacts/sunshine.rpm
-  #         fi
-
-  #     - name: Set AppImage Version
-  #       if: |
-  #         matrix.type == 'AppImage' &&
-  #         (needs.check_changelog.outputs.next_version_bare != needs.check_changelog.outputs.last_version)
-  #       run: |
-  #         version=${{ needs.check_changelog.outputs.next_version_bare }}
-  #         echo "VERSION=${version}" >> $GITHUB_ENV
-
-  #     - name: Package Linux - AppImage
-  #       if: ${{ matrix.type == 'AppImage' }}
-  #       working-directory: build
-  #       run: |
-  #         # install sunshine to the DESTDIR
-  #         make install DESTDIR=AppDir
-
-  #         # custom AppRun file
-  #         cp -f ../packaging/linux/AppImage/AppRun ./AppDir/
-  #         chmod +x ./AppDir/AppRun
-
-  #         # variables
-  #         DESKTOP_FILE="${DESKTOP_FILE:-sunshine.desktop}"
-  #         ICON_FILE="${ICON_FILE:-sunshine.png}"
-
-  #         # AppImage
-  #         # https://docs.appimage.org/packaging-guide/index.html
-  #         wget https://github.com/linuxdeploy/linuxdeploy/releases/download/continuous/linuxdeploy-x86_64.AppImage
-  #         chmod +x linuxdeploy-x86_64.AppImage
-
-  #         # https://github.com/linuxdeploy/linuxdeploy-plugin-gtk
-  #         sudo apt-get install libgtk-3-dev librsvg2-dev -y
-  #         wget https://raw.githubusercontent.com/linuxdeploy/linuxdeploy-plugin-gtk/master/linuxdeploy-plugin-gtk.sh
-  #         chmod +x linuxdeploy-plugin-gtk.sh
-  #         export DEPLOY_GTK_VERSION=3
-
-  #         ./linuxdeploy-x86_64.AppImage \
-  #           --appdir ./AppDir \
-  #           --plugin gtk \
-  #           --executable ./sunshine \
-  #           --icon-file "../$ICON_FILE" \
-  #           --desktop-file "./$DESKTOP_FILE" \
-  #           --output appimage
-
-  #         # move
-  #         mv Sunshine*.AppImage ../artifacts/sunshine.AppImage
-
-  #         # permissions
-  #         chmod +x ../artifacts/sunshine.AppImage
-
-  #     - name: Verify AppImage
-  #       if: ${{ matrix.type == 'AppImage' }}
-  #       run: |
-  #         wget https://github.com/TheAssassin/appimagelint/releases/download/continuous/appimagelint-x86_64.AppImage
-  #         chmod +x appimagelint-x86_64.AppImage
-
-  #         # rm -rf ~/.cache/appimagelint/
-
-  #         ./appimagelint-x86_64.AppImage ./artifacts/sunshine.AppImage
-
-  #     - name: Upload Artifacts
-  #       uses: actions/upload-artifact@v4
-  #       with:
-  #         name: sunshine-linux-${{ matrix.type }}-${{ matrix.dist }}
-  #         path: artifacts/
-
-  #     - name: Create/Update GitHub Release
-  #       if: ${{ needs.setup_release.outputs.create_release == 'true' }}
-  #       uses: ncipollo/release-action@v1
-  #       with:
-  #         name: ${{ needs.setup_release.outputs.release_name }}
-  #         tag: ${{ needs.setup_release.outputs.release_tag }}
-  #         commit: ${{ needs.setup_release.outputs.release_commit }}
-  #         artifacts: "*artifacts/*"
-  #         token: ${{ secrets.GH_BOT_TOKEN }}
-  #         allowUpdates: true
-  #         body: ${{ needs.setup_release.outputs.release_body }}
-  #         discussionCategory: announcements
-  #         prerelease: ${{ needs.setup_release.outputs.pre_release }}
-
-  # build_mac:
-  #   name: MacOS
-  #   runs-on: macos-11
-  #   needs: [check_changelog, setup_release]
-  #   env:
-  #     BOOST_VERSION: 1.83.0
-
-  #   steps:
-  #     - name: Checkout
-  #       uses: actions/checkout@v4
-  #       with:
-  #         submodules: recursive
-
-  #     - name: Setup Dependencies MacOS
-  #       run: |
-  #         # install dependencies using homebrew
-  #         brew install cmake curl miniupnpc node openssl opus pkg-config
-
-  #         # fix openssl header not found
-  #         # ln -sf /usr/local/opt/openssl/include/openssl /usr/local/include/openssl
-
-  #         # by installing boost from source, several headers cannot be found...
-  #         # the above commented out link only works if boost is installed from homebrew... does not make sense
-  #         ln -sf $(find /usr/local/Cellar -type d -name "openssl" -path "*/openssl@3/*/include" | head -n 1) \
-  #           /usr/local/include/openssl
-
-  #         # fix opus header not found
-  #         ln -sf $(find /usr/local/Cellar -type d -name "opus" -path "*/opus/*/include" | head -n 1) \
-  #           /usr/local/include/opus
-
-  #         # fix miniupnpc header not found
-  #         ln -sf $(find /usr/local/Cellar -type d -name "miniupnpc" -path "*/miniupnpc/*/include" | head -n 1) \
-  #           /usr/local/include/miniupnpc
-
-  #     - name: Install Boost
-  #       # installing boost from homebrew takes 30 minutes in a GitHub runner
-  #       run: |
-  #         export BOOST_ROOT=${HOME}/boost-${BOOST_VERSION}
-
-  #         # install boost
-  #         wget \
-  #           https://github.com/boostorg/boost/releases/download/boost-${BOOST_VERSION}/boost-${BOOST_VERSION}.tar.gz \
-  #           --progress=bar:force:noscroll -q --show-progress
-  #         tar xf boost-${BOOST_VERSION}.tar.gz
-  #         cd boost-${BOOST_VERSION}
-
-  #         # libdir should be set by --prefix but isn't
-  #         ./bootstrap.sh \
-  #           --prefix=${BOOST_ROOT} \
-  #           --libdir=${BOOST_ROOT}/lib \
-  #           --with-libraries=locale,log,program_options,system,thread
-  #         ./b2 headers
-  #         ./b2 install \
-  #           --prefix=${BOOST_ROOT} \
-  #           --libdir=${BOOST_ROOT}/lib \
-  #           -j$(sysctl -n hw.ncpu) \
-  #           link=shared,static \
-  #           variant=release \
-  #           cxxflags=-std=c++14 \
-  #           cxxflags=-stdlib=libc++ \
-  #           linkflags=-stdlib=libc++
-
-  #         # put boost in cmake prefix path
-  #         echo "BOOST_ROOT=${BOOST_ROOT}" >> ${GITHUB_ENV}
-
-  #     - name: Build MacOS
-  #       env:
-  #         BRANCH: ${{ github.head_ref || github.ref_name }}
-  #         BUILD_VERSION: ${{ needs.check_changelog.outputs.next_version_bare }}
-  #         COMMIT: ${{ github.event.pull_request.head.sha || github.sha }}
-  #       run: |
-  #         mkdir build
-  #         cd build
-  #         cmake \
-  #           -DBUILD_WERROR=ON \
-  #           -DCMAKE_BUILD_TYPE=Release \
-  #           -DCMAKE_INSTALL_PREFIX=/usr \
-  #           -DSUNSHINE_ASSETS_DIR=local/sunshine/assets \
-  #           -DSUNSHINE_EXECUTABLE_PATH=/usr/bin/sunshine \
-  #           ..
-  #         make -j $(sysctl -n hw.ncpu)
-
-  #     - name: Package MacOS
-  #       run: |
-  #         mkdir -p artifacts
-  #         cd build
-
-  #         # package
-  #         cpack -G DragNDrop
-  #         mv ./cpack_artifacts/Sunshine.dmg ../artifacts/sunshine.dmg
-
-  #         # cpack -G Bundle
-  #         # mv ./cpack_artifacts/Sunshine.dmg ../artifacts/sunshine-bundle.dmg
-
-  #     - name: Upload Artifacts
-  #       uses: actions/upload-artifact@v4
-  #       with:
-  #         name: sunshine-macos
-  #         path: artifacts/
-
-  #     - name: Create/Update GitHub Release
-  #       if: ${{ needs.setup_release.outputs.create_release == 'true' }}
-  #       uses: ncipollo/release-action@v1
-  #       with:
-  #         name: ${{ needs.setup_release.outputs.release_name }}
-  #         tag: ${{ needs.setup_release.outputs.release_tag }}
-  #         commit: ${{ needs.setup_release.outputs.release_commit }}
-  #         artifacts: "*artifacts/*"
-  #         token: ${{ secrets.GH_BOT_TOKEN }}
-  #         allowUpdates: true
-  #         body: ${{ needs.setup_release.outputs.release_body }}
-  #         discussionCategory: announcements
-  #         prerelease: ${{ needs.setup_release.outputs.pre_release }}
-
-  # build_mac_port:
-  #   name: Macports
-  #   needs: [check_changelog, setup_release]
-  #   runs-on: macos-11
-
-  #   steps:
-  #     - name: Checkout
-  #       uses: actions/checkout@v4
-
-  #     - name: Checkout ports
-  #       uses: actions/checkout@v4
-  #       with:
-  #         repository: macports/macports-ports
-  #         fetch-depth: 64
-  #         path: ports
-
-  #     - name: Checkout mpbb
-  #       uses: actions/checkout@v4
-  #       with:
-  #         repository: macports/mpbb
-  #         path: mpbb
-
-  #     - name: Setup Dependencies Macports
-  #       run: |
-  #         # install dependencies using homebrew
-  #         brew install cmake
-
-  #     - name: Configure Portfile
-  #       run: |
-  #         # variables for Portfile
-  #         branch=${GITHUB_HEAD_REF}
-
-  #         # check the branch variable
-  #         if [ -z "$branch" ]
-  #         then
-  #           echo "This is a PUSH event"
-  #           commit=${{ github.sha }}
-  #           clone_url=${{ github.event.repository.clone_url }}
-  #         else
-  #           echo "This is a PR event"
-  #           commit=${{ github.event.pull_request.head.sha }}
-  #           clone_url=${{ github.event.pull_request.head.repo.clone_url }}
-  #         fi
-  #         echo "Commit: ${commit}"
-  #         echo "Clone URL: ${clone_url}"
-
-  #         mkdir build
-  #         cd build
-  #         cmake \
-  #           -DGITHUB_COMMIT=${commit} \
-  #           -DGITHUB_CLONE_URL=${clone_url} \
-  #           -DSUNSHINE_CONFIGURE_PORTFILE=ON \
-  #           -DSUNSHINE_CONFIGURE_ONLY=ON \
-  #           ..
-  #         cd ..
-
-  #         # copy Portfile to artifacts
-  #         mkdir -p artifacts
-  #         cp -f ./build/Portfile ./artifacts/
-
-  #         # copy Portfile to ports
-  #         mkdir -p ./ports/multimedia/Sunshine
-  #         cp -f ./build/Portfile ./ports/multimedia/Sunshine/Portfile
-
-  #         # testing
-  #         cat ./artifacts/Portfile
-
-  #     - name: Bootstrap MacPorts
-  #       run: |
-  #         . ports/.github/workflows/bootstrap.sh
-
-  #         # Add getopt, mpbb and the MacPorts paths to $PATH for the subsequent steps.
-  #         echo "/opt/mports/bin" >> $GITHUB_PATH
-  #         echo "${PWD}/mpbb" >> $GITHUB_PATH
-  #         echo "/opt/local/bin" >> $GITHUB_PATH
-  #         echo "/opt/local/sbin" >> $GITHUB_PATH
-
-  #     - name: Run port lint
-  #       run: |
-  #         port -q lint "Sunshine"
-
-  #     - name: Build port
-  #       env:
-  #         subportlist: ${{ steps.subportlist.outputs.subportlist }}
-  #       run: |
-  #         subport="Sunshine"
-
-  #         workdir="/tmp/mpbb/$subport"
-  #         mkdir -p "$workdir/logs"
-
-  #         echo "::group::Installing dependencies"
-  #         sudo mpbb \
-  #           --work-dir "$workdir" \
-  #           install-dependencies \
-  #           "$subport"
-  #         echo "::endgroup::"
-
-  #         echo "::group::Installing ${subport}"
-  #         sudo mpbb \
-  #           --work-dir "$workdir" \
-  #           install-port \
-  #           --source \
-  #           "$subport"
-  #         echo "::endgroup::"
-
-  #     - name: Upload Artifacts
-  #       uses: actions/upload-artifact@v4
-  #       with:
-  #         name: sunshine-macports
-  #         path: artifacts/
-
-  #     - name: Create/Update GitHub Release
-  #       if: ${{ needs.setup_release.outputs.create_release == 'true' }}
-  #       uses: ncipollo/release-action@v1
-  #       with:
-  #         name: ${{ needs.setup_release.outputs.release_name }}
-  #         tag: ${{ needs.setup_release.outputs.release_tag }}
-  #         commit: ${{ needs.setup_release.outputs.release_commit }}
-  #         artifacts: "*artifacts/*"
-  #         token: ${{ secrets.GH_BOT_TOKEN }}
-  #         allowUpdates: true
-  #         body: ${{ needs.setup_release.outputs.release_body }}
-  #         discussionCategory: announcements
-  #         prerelease: ${{ needs.setup_release.outputs.pre_release }}
-=======
   build_linux_flatpak:
     name: Linux Flatpak
     runs-on: ubuntu-22.04
@@ -1369,7 +772,6 @@
           body: ${{ needs.setup_release.outputs.release_body }}
           discussionCategory: announcements
           prerelease: ${{ needs.setup_release.outputs.pre_release }}
->>>>>>> 9e299c29
 
   build_win:
     name: Windows
