---
name: CI

on:
  pull_request:
    branches: [master, nightly]
    types: [opened, synchronize, reopened]
  push:
    branches: [master, nightly]
  workflow_dispatch:

concurrency:
  group: ${{ github.workflow }}-${{ github.ref }}
  cancel-in-progress: true

jobs:
  github_env:
    name: GitHub Env Debug
    runs-on: ubuntu-latest

    steps:
      - name: Dump github context
        run: echo "$GITHUB_CONTEXT"
        shell: bash
        env:
          GITHUB_CONTEXT: ${{ toJson(github) }}

  check_changelog:
    name: Check Changelog
    runs-on: ubuntu-latest
    steps:
      - name: Checkout
        if: ${{ github.ref == 'refs/heads/master' || github.base_ref == 'master' }}
        uses: actions/checkout@v4

      - name: Verify Changelog
        id: verify_changelog
        if: ${{ github.ref == 'refs/heads/master' || github.base_ref == 'master' }}
        # base_ref for pull request check, ref for push
        uses: LizardByte/.github/actions/verify_changelog@master
        with:
          token: ${{ secrets.GITHUB_TOKEN }}
    outputs:
      next_version: ${{ steps.verify_changelog.outputs.changelog_parser_version }}
      next_version_bare: ${{ steps.verify_changelog.outputs.changelog_parser_version_bare }}
      last_version: ${{ steps.verify_changelog.outputs.latest_release_tag_name }}
      release_body: ${{ steps.verify_changelog.outputs.changelog_parser_description }}

  # todo - remove this job once versioning is fully automated by cmake
  check_versions:
    name: Check Versions
    runs-on: ubuntu-latest
    needs: check_changelog
    if: ${{ github.ref == 'refs/heads/master' || github.base_ref == 'master' }}
    # base_ref for pull request check, ref for push
    steps:
      - name: Checkout
        uses: actions/checkout@v4

      - name: Check CMakeLists.txt Version
        run: |
          version=$(grep -o -E '^project\(Sunshine VERSION [0-9]+\.[0-9]+\.[0-9]+' CMakeLists.txt | \
            grep -o -E '[0-9]+\.[0-9]+\.[0-9]+')
          echo "cmakelists_version=${version}" >> $GITHUB_ENV

      - name: Compare CMakeList.txt Version
        if: ${{ env.cmakelists_version != needs.check_changelog.outputs.next_version_bare }}
        run: |
          echo CMakeLists version: "$cmakelists_version"
          echo Changelog version: "${{ needs.check_changelog.outputs.next_version_bare }}"
          echo Within 'CMakeLists.txt' change "project(Sunshine [VERSION $cmakelists_version]" to \
            "project(Sunshine [VERSION ${{ needs.check_changelog.outputs.next_version_bare }}]"
          exit 1

  setup_release:
    name: Setup Release
    needs: check_changelog
    runs-on: ubuntu-latest
    steps:
      - name: Set release details
        id: release_details
        env:
          RELEASE_BODY: ${{ needs.check_changelog.outputs.release_body }}
        run: |
          # determine to create a release or not
          if [[ $GITHUB_EVENT_NAME == "push" ]]; then
            RELEASE=true
          else
            RELEASE=false
          fi

          # set the release tag
          COMMIT=${{ github.sha }}
          if [[ $GITHUB_REF == refs/heads/master ]]; then
            TAG="${{ needs.check_changelog.outputs.next_version }}"
            RELEASE_NAME="${{ needs.check_changelog.outputs.next_version }}"
            RELEASE_BODY="$RELEASE_BODY"
            PRE_RELEASE="false"
          elif [[ $GITHUB_REF == refs/heads/nightly ]]; then
            TAG="nightly-dev"
            RELEASE_NAME="nightly"
            RELEASE_BODY="automated nightly release - $(date -u +'%Y-%m-%dT%H:%M:%SZ') - ${COMMIT}"
            PRE_RELEASE="true"
          fi

          echo "create_release=${RELEASE}" >> $GITHUB_OUTPUT
          echo "release_tag=${TAG}" >> $GITHUB_OUTPUT
          echo "release_commit=${COMMIT}" >> $GITHUB_OUTPUT
          echo "release_name=${RELEASE_NAME}" >> $GITHUB_OUTPUT
          echo "pre_release=${PRE_RELEASE}" >> $GITHUB_OUTPUT

          # this is stupid but works for multiline strings
          echo "RELEASE_BODY<<EOF" >> $GITHUB_ENV
          echo "$RELEASE_BODY" >> $GITHUB_ENV
          echo "EOF" >> $GITHUB_ENV

    outputs:
      create_release: ${{ steps.release_details.outputs.create_release }}
      release_tag: ${{ steps.release_details.outputs.release_tag }}
      release_commit: ${{ steps.release_details.outputs.release_commit }}
      release_name: ${{ steps.release_details.outputs.release_name }}
      release_body: ${{ env.RELEASE_BODY }}
      pre_release: ${{ steps.release_details.outputs.pre_release }}

  setup_flatpak_matrix:
    name: Setup Flatpak Matrix
    runs-on: ubuntu-latest
    steps:
      - name: Set release details
        id: flatpak_matrix
        # https://www.cynkra.com/blog/2020-12-23-dynamic-gha
        run: |
          # determine which architectures to build
          if [[ $GITHUB_EVENT_NAME == "push" ]]; then
            matrix=$((
              echo '{ "arch" : ["x86_64", "aarch64"] }'
            ) | jq -c .)
          else
            matrix=$((
              echo '{ "arch" : ["x86_64"] }'
            ) | jq -c .)
          fi

          echo $matrix
          echo $matrix | jq .
          echo "matrix=$matrix" >> $GITHUB_OUTPUT

    outputs:
      matrix: ${{ steps.flatpak_matrix.outputs.matrix }}

  build_linux_flatpak:
    name: Linux Flatpak
    runs-on: ubuntu-22.04
    needs: [setup_release, setup_flatpak_matrix]
    strategy:
      fail-fast: false  # false to test all, true to fail entire job if any fail
      matrix: ${{fromJson(needs.setup_flatpak_matrix.outputs.matrix)}}

    steps:
      - name: Maximize build space
        uses: easimon/maximize-build-space@v8
        with:
          root-reserve-mb: 10240
          remove-dotnet: 'true'
          remove-android: 'true'
          remove-haskell: 'true'
          remove-codeql: 'true'
          remove-docker-images: 'true'

      - name: Checkout
        uses: actions/checkout@v4
        with:
          submodules: recursive

      - name: Setup Dependencies Linux Flatpak
        run: |
          PLATFORM_VERSION=22.08

          sudo apt-get update -y
          sudo apt-get install -y \
            cmake \
            flatpak \
            qemu-user-static

          sudo su $(whoami) -c "flatpak --user remote-add --if-not-exists flathub \
            https://flathub.org/repo/flathub.flatpakrepo"

          sudo su $(whoami) -c "flatpak --user install -y flathub \
            org.flatpak.Builder \
            org.freedesktop.Platform/${{ matrix.arch }}/${PLATFORM_VERSION} \
            org.freedesktop.Sdk/${{ matrix.arch }}/${PLATFORM_VERSION} \
            org.freedesktop.Sdk.Extension.node18/${{ matrix.arch }}/${PLATFORM_VERSION} \
            org.freedesktop.Sdk.Extension.vala/${{ matrix.arch }}/${PLATFORM_VERSION} \
            "

      - name: Cache Flatpak build
        uses: actions/cache@v3
        with:
          path: ./build/.flatpak-builder
          key: flatpak-${{ matrix.arch }}-${{ github.sha }}
          restore-keys: |
            flatpak-${{ matrix.arch }}-

      - name: Configure Flatpak Manifest
        run: |
          # variables for manifest
          branch=${GITHUB_HEAD_REF}

          # check the branch variable
          if [ -z "$branch" ]
          then
            echo "This is a PUSH event"
            branch=${{ github.ref_name }}
            commit=${{ github.sha }}
            clone_url=${{ github.event.repository.clone_url }}
          else
            echo "This is a PR event"
            commit=${{ github.event.pull_request.head.sha }}
            clone_url=${{ github.event.pull_request.head.repo.clone_url }}
          fi
          echo "Branch: ${branch}"
          echo "Commit: ${commit}"
          echo "Clone URL: ${clone_url}"

          mkdir -p build
          mkdir -p artifacts

          cd build
          cmake -DGITHUB_CLONE_URL=${clone_url} \
            -DGITHUB_BRANCH=${branch} \
            -DGITHUB_COMMIT=${commit} \
            -DSUNSHINE_CONFIGURE_FLATPAK_MAN=ON \
            -DSUNSHINE_CONFIGURE_ONLY=ON \
            ..

      - name: Build Linux Flatpak
        working-directory: build
        run: |
          sudo su $(whoami) -c 'flatpak run org.flatpak.Builder --arch=${{ matrix.arch }} --repo=repo --force-clean \
            --stop-at=cuda build-sunshine dev.lizardbyte.sunshine.yml'
          cp -r .flatpak-builder copy-of-flatpak-builder
          sudo su $(whoami) -c 'flatpak run org.flatpak.Builder --arch=${{ matrix.arch }} --repo=repo --force-clean \
            build-sunshine dev.lizardbyte.sunshine.yml'
          rm -rf .flatpak-builder
          mv copy-of-flatpak-builder .flatpak-builder
          sudo su $(whoami) -c 'flatpak build-bundle --arch=${{ matrix.arch }} ./repo \
            ../artifacts/sunshine_${{ matrix.arch }}.flatpak dev.lizardbyte.sunshine'
          sudo su $(whoami) -c 'flatpak build-bundle --runtime --arch=${{ matrix.arch }} ./repo \
            ../artifacts/sunshine_debug_${{ matrix.arch }}.flatpak dev.lizardbyte.sunshine.Debug'

      - name: Upload Artifacts
        uses: actions/upload-artifact@v4
        with:
          name: sunshine-linux-flatpak-${{ matrix.arch }}
          path: artifacts/

      - name: Create/Update GitHub Release
        if: ${{ needs.setup_release.outputs.create_release == 'true' }}
        uses: ncipollo/release-action@v1
        with:
          name: ${{ needs.setup_release.outputs.release_name }}
          tag: ${{ needs.setup_release.outputs.release_tag }}
          commit: ${{ needs.setup_release.outputs.release_commit }}
          artifacts: "*artifacts/*"
          token: ${{ secrets.GH_BOT_TOKEN }}
          allowUpdates: true
          body: ${{ needs.setup_release.outputs.release_body }}
          discussionCategory: announcements
          prerelease: ${{ needs.setup_release.outputs.pre_release }}

  build_linux:
    name: Linux ${{ matrix.type }}
    runs-on: ubuntu-${{ matrix.dist }}
    needs: [check_changelog, setup_release]
    strategy:
      fail-fast: false  # false to test all, true to fail entire job if any fail
      matrix:
        include:  # package these differently
          - type: AppImage
            EXTRA_ARGS: '-DSUNSHINE_BUILD_APPIMAGE=ON'
            dist: 20.04

    steps:
      - name: Maximize build space
        uses: easimon/maximize-build-space@v8
        with:
          root-reserve-mb: 30720
          remove-dotnet: 'true'
          remove-android: 'true'
          remove-haskell: 'true'
          remove-codeql: 'true'
          remove-docker-images: 'true'

      - name: Checkout
        uses: actions/checkout@v4
        with:
          submodules: recursive

      - name: Install wget
        run: |
          sudo apt-get update -y
          sudo apt-get install -y \
            wget

      - name: Install CUDA
        env:
          CUDA_VERSION: 11.8.0
          CUDA_BUILD: 520.61.05
        timeout-minutes: 4
        run: |
          url_base="https://developer.download.nvidia.com/compute/cuda/${CUDA_VERSION}/local_installers"
          url="${url_base}/cuda_${CUDA_VERSION}_${CUDA_BUILD}_linux.run"
          sudo wget -q -O /root/cuda.run ${url}
          sudo chmod a+x /root/cuda.run
          sudo /root/cuda.run --silent --toolkit --toolkitpath=/usr/local/cuda --no-opengl-libs --no-man-page --no-drm
          sudo rm /root/cuda.run

      - name: Setup Dependencies Linux
        timeout-minutes: 5
        run: |
          # allow newer gcc
          sudo add-apt-repository ppa:ubuntu-toolchain-r/test -y

          sudo apt-get install -y \
            build-essential \
            cmake \
            gcc-10 \
            g++-10 \
            libayatana-appindicator3-dev \
            libavdevice-dev \
            libboost-filesystem-dev \
            libboost-locale-dev \
            libboost-log-dev \
            libboost-program-options-dev \
            libcap-dev \
            libcurl4-openssl-dev \
            libdrm-dev \
            libevdev-dev \
            libminiupnpc-dev \
            libmfx-dev \
            libnotify-dev \
            libnuma-dev \
            libopus-dev \
            libpulse-dev \
            libssl-dev \
            libva-dev \
            libvdpau-dev \
            libwayland-dev \
            libx11-dev \
            libxcb-shm0-dev \
            libxcb-xfixes0-dev \
            libxcb1-dev \
            libxfixes-dev \
            libxrandr-dev \
            libxtst-dev \
            python3

          # clean apt cache
          sudo apt-get clean
          sudo rm -rf /var/lib/apt/lists/*

          # Update gcc alias
          # https://stackoverflow.com/a/70653945/11214013
          sudo update-alternatives --install \
            /usr/bin/gcc gcc /usr/bin/gcc-10 100 \
            --slave /usr/bin/g++ g++ /usr/bin/g++-10 \
            --slave /usr/bin/gcov gcov /usr/bin/gcov-10 \
            --slave /usr/bin/gcc-ar gcc-ar /usr/bin/gcc-ar-10 \
            --slave /usr/bin/gcc-ranlib gcc-ranlib /usr/bin/gcc-ranlib-10

      - name: Setup python
        id: python
        uses: actions/setup-python@v5
        with:
          python-version: '3.11'

      - name: Build Linux
        env:
          BRANCH: ${{ github.head_ref || github.ref_name }}
          BUILD_VERSION: ${{ needs.check_changelog.outputs.next_version_bare }}
          COMMIT: ${{ github.event.pull_request.head.sha || github.sha }}
        timeout-minutes: 5
        run: |
          echo "nproc: $(nproc)"

          mkdir -p build
          mkdir -p artifacts

          cd build
          cmake \
            -DBUILD_WERROR=ON \
            -DCMAKE_BUILD_TYPE=Release \
            -DCMAKE_CUDA_COMPILER:PATH=/usr/local/cuda/bin/nvcc \
            -DCMAKE_INSTALL_PREFIX=/usr \
            -DSUNSHINE_ASSETS_DIR=share/sunshine \
            -DSUNSHINE_EXECUTABLE_PATH=/usr/bin/sunshine \
            -DSUNSHINE_ENABLE_WAYLAND=ON \
            -DSUNSHINE_ENABLE_X11=ON \
            -DSUNSHINE_ENABLE_DRM=ON \
            -DSUNSHINE_ENABLE_CUDA=ON \
            ${{ matrix.EXTRA_ARGS }} \
            ..
          make -j $(expr $(nproc) - 1)  # use all but one core

      - name: Set AppImage Version
        if: |
          matrix.type == 'AppImage' &&
          (needs.check_changelog.outputs.next_version_bare != needs.check_changelog.outputs.last_version)
        run: |
          version=${{ needs.check_changelog.outputs.next_version_bare }}
          echo "VERSION=${version}" >> $GITHUB_ENV

      - name: Package Linux - AppImage
        if: ${{ matrix.type == 'AppImage' }}
        working-directory: build
        run: |
          # install sunshine to the DESTDIR
          make install DESTDIR=AppDir

          # custom AppRun file
          cp -f ../packaging/linux/AppImage/AppRun ./AppDir/
          chmod +x ./AppDir/AppRun

          # variables
          DESKTOP_FILE="${DESKTOP_FILE:-sunshine.desktop}"
          ICON_FILE="${ICON_FILE:-sunshine.png}"

          # AppImage
          # https://docs.appimage.org/packaging-guide/index.html
          wget -q https://github.com/linuxdeploy/linuxdeploy/releases/download/continuous/linuxdeploy-x86_64.AppImage
          chmod +x linuxdeploy-x86_64.AppImage

          # https://github.com/linuxdeploy/linuxdeploy-plugin-gtk
          sudo apt-get install libgtk-3-dev librsvg2-dev -y
          wget -q https://raw.githubusercontent.com/linuxdeploy/linuxdeploy-plugin-gtk/master/linuxdeploy-plugin-gtk.sh
          chmod +x linuxdeploy-plugin-gtk.sh
          export DEPLOY_GTK_VERSION=3

          ./linuxdeploy-x86_64.AppImage \
            --appdir ./AppDir \
            --plugin gtk \
            --executable ./sunshine \
            --icon-file "../$ICON_FILE" \
            --desktop-file "./$DESKTOP_FILE" \
            --output appimage

          # move
          mv Sunshine*.AppImage ../artifacts/sunshine.AppImage

          # permissions
          chmod +x ../artifacts/sunshine.AppImage

      - name: Delete cuda
        # free up space on the runner
        run: |
          sudo rm -rf /usr/local/cuda

      - name: Verify AppImage
        if: ${{ matrix.type == 'AppImage' }}
        run: |
          wget https://github.com/TheAssassin/appimagelint/releases/download/continuous/appimagelint-x86_64.AppImage
          chmod +x appimagelint-x86_64.AppImage

          ./appimagelint-x86_64.AppImage ./artifacts/sunshine.AppImage

      - name: Upload Artifacts
        uses: actions/upload-artifact@v4
        with:
          name: sunshine-linux-${{ matrix.type }}-${{ matrix.dist }}
          path: artifacts/

      - name: Install test deps
        run: |
          sudo apt-get update -y
          sudo apt-get install -y \
            doxygen \
            graphviz \
            python3-venv \
            x11-xserver-utils \
            xvfb

          # clean apt cache
          sudo apt-get clean
          sudo rm -rf /var/lib/apt/lists/*

      - name: Run tests
        id: test
        working-directory: build/tests
        run: |
          export DISPLAY=:1
          Xvfb ${DISPLAY} -screen 0 1024x768x24 &

          ./test_sunshine --gtest_color=yes

      - name: Generate gcov report
        # any except canceled or skipped
        if: always() && (steps.test.outcome == 'success' || steps.test.outcome == 'failure')
        id: test_report
        working-directory: build
        run: |
          ${{ steps.python.outputs.python-path }} -m pip install gcovr
          ${{ steps.python.outputs.python-path }} -m gcovr -r .. \
            --exclude ../tests/ \
            --exclude ../third-party/ \
            --xml-pretty \
            -o coverage.xml

      - name: Upload coverage
        # any except canceled or skipped
        if: always() && (steps.test_report.outcome == 'success')
        uses: codecov/codecov-action@v3
        with:
          files: ./build/coverage.xml
          flags: ${{ runner.os }}

      - name: Create/Update GitHub Release
        if: ${{ needs.setup_release.outputs.create_release == 'true' }}
        uses: ncipollo/release-action@v1
        with:
          name: ${{ needs.setup_release.outputs.release_name }}
          tag: ${{ needs.setup_release.outputs.release_tag }}
          commit: ${{ needs.setup_release.outputs.release_commit }}
          artifacts: "*artifacts/*"
          token: ${{ secrets.GH_BOT_TOKEN }}
          allowUpdates: true
          body: ${{ needs.setup_release.outputs.release_body }}
          discussionCategory: announcements
          prerelease: ${{ needs.setup_release.outputs.pre_release }}

  build_mac_brew:
    needs: [check_changelog, setup_release]
    strategy:
      fail-fast: false  # false to test all, true to fail entire job if any fail
      matrix:
        include:
          # https://docs.github.com/en/actions/using-github-hosted-runners/about-github-hosted-runners/about-github-hosted-runners#standard-github-hosted-runners-for-public-repositories
          # while GitHub has larger macOS runners, they are not available for our repos :(
          - os_version: "12"
            release: true
          - os_version: "13"
          - os_version: "14"
    name: Homebrew (macOS-${{ matrix.os_version }})
    runs-on: macos-${{ matrix.os_version }}

    steps:
      - name: Checkout
        uses: actions/checkout@v4

      - name: Setup Dependencies Homebrew
        run: |
          # install dependencies using homebrew
          brew install cmake

      - name: Configure formula
        run: |
          # variables for formula
          branch=${GITHUB_HEAD_REF}

          # check the branch variable
          if [ -z "$branch" ]
          then
            echo "This is a PUSH event"
            clone_url=${{ github.event.repository.clone_url }}
            branch="${{ github.ref_name }}"
          else
            echo "This is a PR event"
            clone_url=${{ github.event.pull_request.head.repo.clone_url }}
            branch="${{ github.event.pull_request.head.ref }}"
          fi
          echo "Branch: ${branch}"
          echo "Clone URL: ${clone_url}"

          mkdir build
          cd build
          cmake \
            -DGITHUB_BRANCH="${branch}" \
            -DGITHUB_CLONE_URL="${clone_url}" \
            -DSUNSHINE_CONFIGURE_HOMEBREW=ON \
            -DSUNSHINE_CONFIGURE_ONLY=ON \
            ..
          cd ..

          # copy formula to artifacts
          mkdir -p homebrew
          cp -f ./build/sunshine.rb ./homebrew/sunshine.rb

          # testing
          cat ./homebrew/sunshine.rb

      - name: Upload Artifacts
        if: ${{ matrix.release }}
        uses: actions/upload-artifact@v4
        with:
          name: sunshine-homebrew
          path: homebrew/

      - name: Should Publish Homebrew Formula
        id: homebrew_publish
        run: |
          PUBLISH=false
          if [[ \
            "${{ matrix.release }}" == "true" && \
            "${{ github.repository_owner }}" == "LizardByte" && \
            "${{ needs.setup_release.outputs.create_release }}" == "true" && \
            "${{ github.ref }}" == "refs/heads/master" \
          ]]; then
            PUBLISH=true
          fi

          echo "publish=${PUBLISH}" >> $GITHUB_OUTPUT

      - name: Validate and Publish Homebrew Formula
        uses: LizardByte/homebrew-release-action@v2024.314.134529
        with:
          formula_file: ${{ github.workspace }}/homebrew/sunshine.rb
          git_email: ${{ secrets.GH_BOT_EMAIL }}
          git_username: ${{ secrets.GH_BOT_NAME }}
          publish: ${{ steps.homebrew_publish.outputs.publish }}
          token: ${{ secrets.GH_BOT_TOKEN }}

  build_mac_port:
    needs: [check_changelog, setup_release]
    strategy:
      fail-fast: false  # false to test all, true to fail entire job if any fail
      matrix:
        include:
          # https://docs.github.com/en/actions/using-github-hosted-runners/about-github-hosted-runners/about-github-hosted-runners#standard-github-hosted-runners-for-public-repositories
          # while GitHub has larger macOS runners, they are not available for our repos :(
          - os_version: "12"
            release: true
          - os_version: "13"
          - os_version: "14"
    name: Macports (macOS-${{ matrix.os_version }})
    runs-on: macos-${{ matrix.os_version }}

    steps:
      - name: Checkout
        uses: actions/checkout@v4

      - name: Checkout ports
        uses: actions/checkout@v4
        with:
          repository: macports/macports-ports
          fetch-depth: 64
          path: ports

      - name: Checkout mpbb
        uses: actions/checkout@v4
        with:
          repository: macports/mpbb
          path: mpbb

      - name: Setup Dependencies Macports
        run: |
          # install dependencies using homebrew
          brew install cmake

      - name: Setup python
        id: python
        uses: actions/setup-python@v5
        with:
          python-version: '3.11'

      - name: Configure Portfile
        run: |
          # variables for Portfile
          branch=${GITHUB_HEAD_REF}

          # check the branch variable
          if [ -z "$branch" ]
          then
            echo "This is a PUSH event"
            commit=${{ github.sha }}
            clone_url=${{ github.event.repository.clone_url }}
          else
            echo "This is a PR event"
            commit=${{ github.event.pull_request.head.sha }}
            clone_url=${{ github.event.pull_request.head.repo.clone_url }}
          fi
          echo "Commit: ${commit}"
          echo "Clone URL: ${clone_url}"

          mkdir build
          cd build
          cmake \
            -DGITHUB_COMMIT=${commit} \
            -DGITHUB_CLONE_URL=${clone_url} \
            -DSUNSHINE_CONFIGURE_PORTFILE=ON \
            -DSUNSHINE_CONFIGURE_ONLY=ON \
            ..
          cd ..

          # copy Portfile to artifacts
          mkdir -p artifacts
          cp -f ./build/Portfile ./artifacts/

          # copy Portfile to ports
          mkdir -p ./ports/multimedia/Sunshine
          cp -f ./build/Portfile ./ports/multimedia/Sunshine/Portfile

          # testing
          cat ./artifacts/Portfile

      - name: Bootstrap MacPorts
        run: |
          . ports/.github/workflows/bootstrap.sh

          # Add getopt, mpbb and the MacPorts paths to $PATH for the subsequent steps.
          echo "/opt/mports/bin" >> $GITHUB_PATH
          echo "${PWD}/mpbb" >> $GITHUB_PATH
          echo "/opt/local/bin" >> $GITHUB_PATH
          echo "/opt/local/sbin" >> $GITHUB_PATH

      - name: Run port lint
        run: |
          port -q lint "Sunshine"

      - name: Build port
        env:
          subportlist: ${{ steps.subportlist.outputs.subportlist }}
        id: build
        run: |
          subport="Sunshine"

          workdir="/tmp/mpbb/$subport"
          mkdir -p "$workdir/logs"

          echo "::group::Installing dependencies"
          sudo mpbb \
            --work-dir "$workdir" \
            install-dependencies \
            "$subport"
          echo "::endgroup::"

          echo "::group::Installing ${subport}"
          sudo mpbb \
            --work-dir "$workdir" \
            install-port \
            --source \
            "$subport"
          echo "::endgroup::"

      - name: Build Logs
        if: always()
        run: |
          logfile="/opt/local/var/macports/logs/_Users_runner_work_Sunshine_Sunshine_ports_multimedia_Sunshine/Sunshine/main.log"
          cat "$logfile"
          sudo mv "${logfile}" "${logfile}.bak"

      - name: Upload Artifacts
        if: ${{ matrix.release }}
        uses: actions/upload-artifact@v4
        with:
          name: sunshine-macports
          path: artifacts/

      - name: Fix screen capture permissions
        if: ${{ matrix.os_version != 12 }}  # macOS-12 is okay
        # can be removed if the following is fixed in the runner image
        # https://github.com/actions/runner-images/issues/9529
        # https://github.com/actions/runner-images/pull/9530
        run: |
          # https://apple.stackexchange.com/questions/362865/macos-list-apps-authorized-for-full-disk-access

          # permissions for screen capture
          values="'kTCCServiceScreenCapture','/opt/off/opt/runner/provisioner/provisioner',1,2,4,1,NULL,NULL,0,'UNUSED',NULL,0,1687786159"
          if [[ "${{ matrix.os_version }}" == "14" ]]; then
            # TCC access table in Sonoma has extra 4 columns: pid, pid_version, boot_uuid, last_reminded
            values="${values},NULL,NULL,'UNUSED',${values##*,}"
          fi

          # system and user databases
          dbPaths=(
            "/Library/Application Support/com.apple.TCC/TCC.db"
            "$HOME/Library/Application Support/com.apple.TCC/TCC.db"
          )

          sqlQuery="INSERT OR IGNORE INTO access VALUES($values);"

          for dbPath in "${dbPaths[@]}"; do
            echo "Column names for $dbPath"
            echo "-------------------"
            sudo sqlite3 "$dbPath" "PRAGMA table_info(access);"
            echo "Current permissions for $dbPath"
            echo "-------------------"
            sudo sqlite3 "$dbPath" "SELECT * FROM access WHERE service='kTCCServiceScreenCapture';"
            sudo sqlite3 "$dbPath" "$sqlQuery"
            echo "Updated permissions for $dbPath"
            echo "-------------------"
            sudo sqlite3 "$dbPath" "SELECT * FROM access WHERE service='kTCCServiceScreenCapture';"
          done

      - name: Run tests
        if: always()
        id: test
        timeout-minutes: 10
        run: |
          sudo port test "Sunshine"

      - name: Test Logs
        if: always()
        run: |
          logfile="/opt/local/var/macports/logs/_Users_runner_work_Sunshine_Sunshine_ports_multimedia_Sunshine/Sunshine/main.log"
          cat "$logfile"

      - name: Generate gcov report
        # any except canceled or skipped
        if: always() && (steps.test.outcome == 'success' || steps.test.outcome == 'failure')
        id: test_report
        working-directory:
          /opt/local/var/macports/build/_Users_runner_work_Sunshine_Sunshine_ports_multimedia_Sunshine/Sunshine/work
        run: |
          base_dir=$(pwd)
          build_dir=${base_dir}/build

          # get the directory name that starts with Sunshine-*
          dir=$(ls -d Sunshine-*)

          cd ${build_dir}
          ${{ steps.python.outputs.python-path }} -m pip install gcovr
          sudo ${{ steps.python.outputs.python-path }} -m gcovr -r ../${dir} \
            --exclude ../${dir}/tests/ \
            --exclude ../${dir}/third-party/ \
            --gcov-object-directory $(pwd) \
            --verbose \
            --xml-pretty \
            -o ${{ github.workspace }}/build/coverage.xml

      - name: Upload coverage
        # any except canceled or skipped
        if: always() && (steps.test_report.outcome == 'success')
        uses: codecov/codecov-action@v3
        with:
          files: ./build/coverage.xml
          flags: ${{ runner.os }}-${{ matrix.os_version }}

      - name: Create/Update GitHub Release
        if: ${{ needs.setup_release.outputs.create_release == 'true' && matrix.release }}
        uses: ncipollo/release-action@v1
        with:
          name: ${{ needs.setup_release.outputs.release_name }}
          tag: ${{ needs.setup_release.outputs.release_tag }}
          commit: ${{ needs.setup_release.outputs.release_commit }}
          artifacts: "*artifacts/*"
          token: ${{ secrets.GH_BOT_TOKEN }}
          allowUpdates: true
          body: ${{ needs.setup_release.outputs.release_body }}
          discussionCategory: announcements
          prerelease: ${{ needs.setup_release.outputs.pre_release }}

  build_win:
    name: Windows
    runs-on: windows-2019
    needs: [check_changelog, setup_release]

    steps:
      - name: Checkout
        uses: actions/checkout@v4
        with:
          submodules: recursive

      - name: Prepare tests
        id: prepare-tests
        if: false  # todo: DirectX11 is not available, so even software encoder fails
        run: |
          # function to download and extract a zip file
          function DownloadAndExtract {
            param (
              [string]$Uri,
              [string]$OutFile
            )

            $maxRetries = 5
            $retryCount = 0
            $success = $false

            while (-not $success -and $retryCount -lt $maxRetries) {
              $retryCount++
              Write-Host "Downloading $Uri to $OutFile, attempt $retryCount of $maxRetries"
              try {
                Invoke-WebRequest -Uri $Uri -OutFile $OutFile
                $success = $true
              } catch {
                Write-Host "Attempt $retryCount of $maxRetries failed with error: $($_.Exception.Message). Retrying..."
                Start-Sleep -Seconds 5
              }
            }

            if (-not $success) {
              Write-Host "Failed to download the file after $maxRetries attempts."
              exit 1
            }

            # use .NET to get the base name of the file
            $baseName = (Get-Item $OutFile).BaseName

            # Extract the zip file
            Expand-Archive -Path $OutFile -DestinationPath $baseName
          }

          # virtual display driver
          DownloadAndExtract `
            -Uri "https://www.amyuni.com/downloads/usbmmidd_v2.zip" `
            -OutFile "usbmmidd_v2.zip"

          # install
          Set-Location -Path usbmmidd_v2/usbmmidd_v2
          ./deviceinstaller64 install usbmmidd.inf usbmmidd

          # create the virtual display
          ./deviceinstaller64 enableidd 1

          # install devcon
          choco install devcon.portable

          # disable Hyper-V Video
          # https://stackoverflow.com/a/59490940
          C:\ProgramData\chocolatey\lib\devcon.portable\devcon64.exe `
            disable "VMBUS\{da0a7802-e377-4aac-8e77-0558eb1073f8}"

          # move up a directory
          Set-Location -Path ../..

          # multi monitor tool
          DownloadAndExtract `
            -Uri "http://www.nirsoft.net/utils/multimonitortool-x64.zip" `
            -OutFile "multimonitortool.zip"

          # enable the virtual display
          # http://www.nirsoft.net/utils/multi_monitor_tool.html
          Set-Location -Path multimonitortool

          # Original Hyper-V is \\.\DISPLAY1, it will recreate itself as \\.\DISPLAY6 (or something higher than 2)
          # USB Mobile Monitor Virtual Display is \\.\DISPLAY2

          # these don't seem to work if not using runAs
          # todo: do they work if not using runAs?
          Start-Process powershell -Verb runAs -ArgumentList '-Command ./MultiMonitorTool.exe /enable \\.\DISPLAY2'
          Start-Process powershell -Verb runAs -ArgumentList '-Command ./MultiMonitorTool.exe /SetPrimary \\.\DISPLAY2'

          # wait a few seconds
          Start-Sleep -s 5

          # list monitors
          ./MultiMonitorTool.exe /stext monitor_list.txt

          # wait a few seconds
          Start-Sleep -s 5

          # print the monitor list
          Get-Content -Path monitor_list.txt

      - name: Setup Dependencies Windows
        uses: msys2/setup-msys2@v2
        with:
          msystem: ucrt64
          update: true
          install: >-
            doxygen
            git
<<<<<<< HEAD
            make
            mingw-w64-x86_64-binutils
            mingw-w64-x86_64-boost
            mingw-w64-x86_64-cmake
            mingw-w64-x86_64-curl
            mingw-w64-x86_64-graphviz
            mingw-w64-x86_64-miniupnpc
            mingw-w64-x86_64-nodejs
            mingw-w64-x86_64-nsis
            mingw-w64-x86_64-onevpl
            mingw-w64-x86_64-openssl
            mingw-w64-x86_64-opus
            mingw-w64-x86_64-toolchain
            nasm
            wget
            yasm
=======
            mingw-w64-ucrt-x86_64-boost
            mingw-w64-ucrt-x86_64-cmake
            mingw-w64-ucrt-x86_64-cppwinrt
            mingw-w64-ucrt-x86_64-curl
            mingw-w64-ucrt-x86_64-graphviz
            mingw-w64-ucrt-x86_64-miniupnpc
            mingw-w64-ucrt-x86_64-nlohmann-json
            mingw-w64-ucrt-x86_64-nodejs
            mingw-w64-ucrt-x86_64-nsis
            mingw-w64-ucrt-x86_64-onevpl
            mingw-w64-ucrt-x86_64-openssl
            mingw-w64-ucrt-x86_64-opus
            mingw-w64-ucrt-x86_64-toolchain
>>>>>>> 6af07dfc

      - name: Setup python
        # use this instead of msys2 python due to known issues using wheels, https://www.msys2.org/docs/python/
        id: setup-python
        uses: actions/setup-python@v5
        with:
          python-version: '3.11'

      - name: Python Path
        id: python-path
        shell: msys2 {0}
        run: |
          # replace backslashes with double backslashes
          python_path=$(echo "${{ steps.setup-python.outputs.python-path }}" | sed 's/\\/\\\\/g')

          # step output
          echo "python-path=${python_path}"
          echo "python-path=${python_path}" >> $GITHUB_OUTPUT

      - name: Build Windows
        shell: msys2 {0}
        env:
          BRANCH: ${{ github.head_ref || github.ref_name }}
          BUILD_VERSION: ${{ needs.check_changelog.outputs.next_version_bare }}
          COMMIT: ${{ github.event.pull_request.head.sha || github.sha }}
        run: |
          mkdir build
          cd build
          cmake \
            -DBUILD_WERROR=ON \
            -DCMAKE_BUILD_TYPE=RelWithDebInfo \
            -DSUNSHINE_ASSETS_DIR=assets \
            -DTESTS_PYTHON_EXECUTABLE='${{ steps.python-path.outputs.python-path }}' \
            -DTESTS_SOFTWARE_ENCODER_UNAVAILABLE='skip' \
            -G "MinGW Makefiles" \
            ..
          mingw32-make -j$(nproc)

      - name: Package Windows
        shell: msys2 {0}
        run: |
          mkdir -p artifacts
          cd build

          # package
          cpack -G NSIS
          cpack -G ZIP

          # move
          mv ./cpack_artifacts/Sunshine.exe ../artifacts/sunshine-windows-installer.exe
          mv ./cpack_artifacts/Sunshine.zip ../artifacts/sunshine-windows-portable.zip

      - name: Run tests
        id: test
        shell: msys2 {0}
        working-directory: build/tests
        run: |
          ./test_sunshine.exe --gtest_color=yes

      - name: Generate gcov report
        # any except canceled or skipped
        if: always() && (steps.test.outcome == 'success' || steps.test.outcome == 'failure')
        id: test_report
        shell: msys2 {0}
        working-directory: build
        run: |
          ${{ steps.python-path.outputs.python-path }} -m pip install gcovr
          ${{ steps.python-path.outputs.python-path }} -m gcovr -r .. \
            --exclude ../tests/ \
            --exclude ../third-party/ \
            --xml-pretty \
            -o coverage.xml

      - name: Upload coverage
        # any except canceled or skipped
        if: always() && (steps.test_report.outcome == 'success')
        uses: codecov/codecov-action@v3
        with:
          files: ./build/coverage.xml
          flags: ${{ runner.os }}

      - name: Package Windows Debug Info
        working-directory: build
        run: |
          # use .dbg file extension for binaries to avoid confusion with real packages
          Get-ChildItem -File -Recurse | `
            % { Rename-Item -Path $_.PSPath -NewName $_.Name.Replace(".exe",".dbg") }

          # save the binaries with debug info
          7z -r `
            "-xr!CMakeFiles" `
            "-xr!cpack_artifacts" `
            a "../artifacts/sunshine-win32-debuginfo.7z" "*.dbg"

      - name: Upload Artifacts
        uses: actions/upload-artifact@v4
        with:
          name: sunshine-windows
          path: artifacts/

      - name: Create/Update GitHub Release
        if: ${{ needs.setup_release.outputs.create_release == 'true' }}
        uses: ncipollo/release-action@v1
        with:
          name: ${{ needs.setup_release.outputs.release_name }}
          tag: ${{ needs.setup_release.outputs.release_tag }}
          commit: ${{ needs.setup_release.outputs.release_commit }}
          artifacts: "*artifacts/*"
          token: ${{ secrets.GH_BOT_TOKEN }}
          allowUpdates: true
          body: ${{ needs.setup_release.outputs.release_body }}
          discussionCategory: announcements
          prerelease: ${{ needs.setup_release.outputs.pre_release }}

  release-winget:
    name: Release to WinGet
    needs: [setup_release, build_win]
    if: |
      (github.repository_owner == 'LizardByte' &&
      needs.setup_release.outputs.create_release == 'true' &&
      github.ref == 'refs/heads/master')
    runs-on: ubuntu-latest
    steps:
      - name: Release to WinGet
        uses: vedantmgoyal2009/winget-releaser@v2
        with:
          identifier: LizardByte.Sunshine
          release-tag: ${{ needs.setup_release.outputs.release_tag }}
          installers-regex: '\.exe$'  # only .exe files
          token: ${{ secrets.GH_BOT_TOKEN }}<|MERGE_RESOLUTION|>--- conflicted
+++ resolved
@@ -958,24 +958,6 @@
           install: >-
             doxygen
             git
-<<<<<<< HEAD
-            make
-            mingw-w64-x86_64-binutils
-            mingw-w64-x86_64-boost
-            mingw-w64-x86_64-cmake
-            mingw-w64-x86_64-curl
-            mingw-w64-x86_64-graphviz
-            mingw-w64-x86_64-miniupnpc
-            mingw-w64-x86_64-nodejs
-            mingw-w64-x86_64-nsis
-            mingw-w64-x86_64-onevpl
-            mingw-w64-x86_64-openssl
-            mingw-w64-x86_64-opus
-            mingw-w64-x86_64-toolchain
-            nasm
-            wget
-            yasm
-=======
             mingw-w64-ucrt-x86_64-boost
             mingw-w64-ucrt-x86_64-cmake
             mingw-w64-ucrt-x86_64-cppwinrt
@@ -989,7 +971,6 @@
             mingw-w64-ucrt-x86_64-openssl
             mingw-w64-ucrt-x86_64-opus
             mingw-w64-ucrt-x86_64-toolchain
->>>>>>> 6af07dfc
 
       - name: Setup python
         # use this instead of msys2 python due to known issues using wheels, https://www.msys2.org/docs/python/
