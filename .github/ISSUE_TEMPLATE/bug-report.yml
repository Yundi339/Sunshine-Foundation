---
name: Bug Report
description: Create a bug report to help us improve.
body:
  - type: markdown
    attributes:
      value: >
        **THIS IS NOT THE PLACE TO ASK FOR SUPPORT!**
        Please use our [Support Center](https://app.lizardbyte.dev/support) for support issues.
        Non actionable bug reports will be LOCKED and CLOSED!
  - type: checkboxes
    attributes:
      label: Is there an existing issue for this?
      description: Please search to see if an issue already exists for the bug you encountered.
      options:
        - label: I have searched the existing issues
  - type: checkboxes
    attributes:
      label: Is your issue described in the documentation?
      description: Please read our [documentation](https://docs.lizardbyte.dev/projects/sunshine)
      options:
        - label: I have read the documentation
  - type: dropdown
    attributes:
      label: Is your issue present in the latest beta/pre-release?
<<<<<<< HEAD
      description: Please test the latest [pre-release](https://github.com/LizardByte/Sunshine/releases)
      options:
        - label: This issue is present in the latest pre-release
          required: true
=======
      description: Please test the latest [pre-release](https://github.com/LizardByte/Sunshine/releases).
      options:
        - "I didn't read the issue template"
        - "I'm too lazy to test"
        - "This issue is present in the latest pre-release"
>>>>>>> f3abf59f
  - type: textarea
    id: description
    attributes:
      label: Describe the Bug
      description: A clear and concise description of the bug, list the reproduction steps.
    validations:
      required: true
  - type: textarea
    id: expected
    attributes:
      label: Expected Behavior
      description: A clear and concise description of what you expected to happen.
  - type: textarea
    id: additional
    attributes:
      label: Additional Context
      description: Add any other context about the bug here.
  - type: dropdown
    id: os
    attributes:
      label: Host Operating System
      description: What version operating system are you running the software on?
      options:
        - Docker
        - Linux
        - macOS
        - Windows
        - other, n/a
    validations:
      required: true
  - type: input
    id: os-version
    attributes:
      label: Operating System Version
      description: Provide the version of the operating system. Additionally a build number would be helpful.
    validations:
      required: true
  - type: dropdown
    id: os-architecture
    attributes:
      label: Architecture
      options:
        - 32 bit
        - 64 bit
        - arm
        - other, n/a
    validations:
      required: true
  - type: input
    id: version
    attributes:
      label: Sunshine commit or version
      description: |
        Use `sunshine --verison` to get the version, or get the version from web UI.
        Please don't just copy the latest commit from our repo, if that's not the commit you're actually using.
    validations:
      required: true
  - type: dropdown
    id: package_type
    attributes:
      label: Package
      description: The package you installed
      options:
        - Linux - AppImage
        - Linux - AUR (Third Party)
        - Linux - deb
        - Linux - Docker
        - Linux - flathub (Third Party)
        - Linux - flatpak
        - Linux - Homebrew
        - Linux - nixpkgs (Third Party)
        - Linux - pkg.tar.zst
        - Linux - rpm
<<<<<<< HEAD
=======
        - Linux - solus (Third Party)
>>>>>>> f3abf59f
        - macOS - Homebrew
        - macOS - Portfile
        - Windows - Chocolatey (Third Party)
        - Windows - installer
        - Windows - portable
        - Windows - Scoop (Third Party)
        - Windows - Winget
        - other (not listed)
        - other (self built)
        - other (fork of this repo)
        - n/a
    validations:
      required: true
  - type: dropdown
    id: graphics_type
    attributes:
      label: GPU Type
      description: The type of the installed graphics card.
      options:
        - AMD
        - Intel
        - Nvidia
        - none (software encoding)
        - n/a
    validations:
      required: true
  - type: input
    id: graphics_model
    attributes:
      label: GPU Model
      description: The model of the installed graphics card.
    validations:
      required: true
  - type: input
    id: graphics_driver
    attributes:
      label: GPU Driver/Mesa Version
      description: The driver/mesa version of the installed graphics card.
    validations:
      required: true
  - type: dropdown
    id: capture_method
    attributes:
      label: Capture Method
      description: The capture method being used.
      options:
        - AVCaptureScreen (macOS)
        - KMX (Linux)
        - NvFBC (Linux)
        - wlroots (Linux)
        - X11 (Linux)
        - Desktop Duplication API (Windows)
        - Windows.Graphics.Capture (Windows)
    validations:
      required: false
  - type: textarea
    id: config
    attributes:
      label: Config
      description: |
        Please copy and paste your config (`sunshine.conf`) file.
      render: Shell
    validations:
      required: true
  - type: textarea
    id: apps
    attributes:
      label: Apps
      description: |
        If this is an issue with launching a game or app, please copy and paste your `apps.json` file.
      render: json
    validations:
      required: false
  - type: textarea
    id: logs
    attributes:
      label: Relevant log output
      description: |
        Please copy and paste any relevant log output. This will be automatically formatted into code,
        so no need for backticks.
      render: shell
    validations:
      required: true<|MERGE_RESOLUTION|>--- conflicted
+++ resolved
@@ -23,18 +23,11 @@
   - type: dropdown
     attributes:
       label: Is your issue present in the latest beta/pre-release?
-<<<<<<< HEAD
-      description: Please test the latest [pre-release](https://github.com/LizardByte/Sunshine/releases)
-      options:
-        - label: This issue is present in the latest pre-release
-          required: true
-=======
       description: Please test the latest [pre-release](https://github.com/LizardByte/Sunshine/releases).
       options:
         - "I didn't read the issue template"
         - "I'm too lazy to test"
         - "This issue is present in the latest pre-release"
->>>>>>> f3abf59f
   - type: textarea
     id: description
     attributes:
@@ -108,10 +101,7 @@
         - Linux - nixpkgs (Third Party)
         - Linux - pkg.tar.zst
         - Linux - rpm
-<<<<<<< HEAD
-=======
         - Linux - solus (Third Party)
->>>>>>> f3abf59f
         - macOS - Homebrew
         - macOS - Portfile
         - Windows - Chocolatey (Third Party)
