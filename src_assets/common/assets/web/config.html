--- conflicted
+++ resolved
@@ -1345,17 +1345,13 @@
               "install_steam_audio_drivers": "enabled",
               "adapter_name": "",
               "output_name": "",
-<<<<<<< HEAD
               "display_device_prep": "no_operation",
               "resolution_change": "automatic",
               "manual_resolution": "",
               "refresh_rate_change": "automatic",
               "manual_refresh_rate": "",
               "hdr_prep": "automatic",
-              "resolutions": "[352x240,480x360,858x480,1280x720,1920x1080,2560x1080,3440x1440,1920x1200,3840x2160,3840x1600]",
-=======
               "resolutions": "[352x240,480x360,858x480,1280x720,1920x1080,2560x1080,2560x1440,3440x1440,1920x1200,3840x2160,3840x1600]",
->>>>>>> 9e299c29
               "fps": "[10,30,60,90,120]",
             },
           },
