--- conflicted
+++ resolved
@@ -428,7 +428,6 @@
 
         <!-- Output Name -->
         <div class="mb-3" v-if="platform === 'windows'">
-<<<<<<< HEAD
           <label for="output_name" class="form-label">Display Device Specify</label>
           <select id="output_name" class="form-select" v-model="config.output_name">
             <option value="">Autodetect</option>
@@ -437,22 +436,6 @@
           <div class="form-text">
             Manually specify a display device id to use for capture. If unset, the primary display is captured.<br>
             Note: If you specified a GPU above, this display must be connected to that GPU.<br>
-=======
-          <label for="output_name" class="form-label">Display Device Id</label>
-          <input type="text" class="form-control" id="output_name"
-            placeholder="{de9bb7e2-186e-505b-9e93-f48793333810}"
-            v-model="config.output_name" />
-          <div class="form-text">
-            Manually specify a display device id to use for capture. If unset, the primary display is captured.<br>
-            Note: If you specified a GPU above, this display must be connected to that GPU.<br>
-            <br>
-            During Sunshine startup, you should see the list of detected display devices and their ids, e.g.:<br>
-            <b>&nbsp;&nbsp;&nbsp;&nbsp;DEVICE ID: {de9bb7e2-186e-505b-9e93-f48793333810}</b><br>
-            <b>&nbsp;&nbsp;&nbsp;&nbsp;DISPLAY NAME: \\.\DISPLAY1</b><br>
-            <b>&nbsp;&nbsp;&nbsp;&nbsp;FRIENDLY NAME: ROG PG279Q</b><br>
-            <b>&nbsp;&nbsp;&nbsp;&nbsp;DEVICE STATE: PRIMARY</b><br>
-            <b>&nbsp;&nbsp;&nbsp;&nbsp;HDR STATE: UNKNOWN</b>
->>>>>>> ecf249c3
           </div>
         </div>
         <div class="mb-3" v-if="platform === 'linux'">
@@ -522,11 +505,7 @@
                     <option value="automatic">Use resolution provided by the client</option>
                     <option value="manual">Use manually entered resolution</option>
                   </select>
-<<<<<<< HEAD
-                  <div class="form-text" v-if="config.resolution_change === 'automatic'">
-=======
                   <div class="form-text" v-if="config.resolution_change === 'automatic' || config.resolution_change === 'manual'">
->>>>>>> ecf249c3
                     "Optimize game settings" option must be enabled on the Moonlight client for this to work.
                   </div>
 
@@ -537,44 +516,6 @@
                     </div>
                     <input type="text" class="form-control" id="manual_resolution" placeholder="2560x1440" v-model="config.manual_resolution" />
                   </div>
-<<<<<<< HEAD
-
-                  <!-- Automatic resolution remapping -->
-                  <div id="auto_resolution_remapping" class="mt-2 ps-4 d-flex flex-column" v-if="config.resolution_change === 'automatic'">
-                    <div class="form-text">
-                      Specify how a specific resolution should be changed to another when it is received from the client.
-                      You can stream at lower resolution, while rendering at higher resolution on host for a supersampling effect.
-                    </div>
-                    <table class="table" v-if="auto_resolution_remapping.length > 0">
-                      <thead>
-                        <tr>
-                          <th scope="col">Received resolution</th>
-                          <th scope="col">Final resolution</th>
-                          <th scope="col"></th>
-                        </tr>
-                      </thead>
-                      <tbody>
-                        <tr v-for="(c, i) in auto_resolution_remapping">
-                          <td>
-                            <input type="text" class="form-control monospace" v-model="c.received" placeholder="1920x1080" />
-                          </td>
-                          <td>
-                            <input type="text" class="form-control monospace" v-model="c.final" placeholder="2560x1440" />
-                          </td>
-                          <td>
-                            <button class="btn btn-danger" @click="auto_resolution_remapping.splice(i,1)">
-                              <i class="fas fa-trash"></i>
-                            </button>
-                          </td>
-                        </tr>
-                      </tbody>
-                    </table>
-                    <button class="ms-0 mt-2 btn btn-success" style="margin: 0 auto" @click="add_auto_resolution_remapping">
-                      &plus; Add
-                    </button>
-                  </div>
-=======
->>>>>>> ecf249c3
                 </div>
 
                 <!-- Refresh rate change -->
@@ -593,11 +534,7 @@
                     <div class="form-text">
                       Enter the refresh rate to be used
                     </div>
-<<<<<<< HEAD
-                    <input type="text" class="form-control" id="manual_refresh_rate" placeholder="59.95" v-model="config.manual_refresh_rate" />
-=======
                     <input type="text" class="form-control" id="manual_refresh_rate" placeholder="59.95 or 60" v-model="config.manual_refresh_rate" />
->>>>>>> ecf249c3
                   </div>
                 </div>
 
@@ -611,8 +548,6 @@
                     <option value="automatic">Switch on/off the HDR mode as requested by the client</option>
                   </select>
                 </div>
-<<<<<<< HEAD
-=======
 
                 <!-- Display mode remapping -->
                 <div class="mb-3" v-if="config.resolution_change === 'automatic' || config.refresh_rate_change === 'automatic'">
@@ -721,7 +656,6 @@
                     </button>
                   </div>
                 </div>
->>>>>>> ecf249c3
               </div>
             </div>
           </div>
@@ -1481,11 +1415,7 @@
         resIn: "",
         fpsIn: "",
         global_prep_cmd: [],
-<<<<<<< HEAD
-        auto_resolution_remapping: [],
-=======
         display_mode_remapping: [],
->>>>>>> ecf249c3
         tabs: [
           {
             id: "general",
@@ -1527,21 +1457,12 @@
               "adapter_name": "",
               "output_name": "",
               "display_device_prep": "no_operation",
-<<<<<<< HEAD
               "resolution_change": "no_operation",
               "manual_resolution": "",
-              "auto_resolution_remapping": "[]",
+              "display_mode_remapping": "[]",
               "refresh_rate_change": "no_operation",
               "manual_refresh_rate": "",
               "hdr_prep": "no_operation",
-=======
-              "resolution_change": "automatic",
-              "manual_resolution": "",
-              "display_mode_remapping": "[]",
-              "refresh_rate_change": "automatic",
-              "manual_refresh_rate": "",
-              "hdr_prep": "automatic",
->>>>>>> ecf249c3
               "resolutions": "[352x240,480x360,858x480,1280x720,1920x1080,2560x1080,2560x1440,3440x1440,1920x1200,3840x2160,3840x1600]",
               "fps": "[10,30,60,90,120]",
             },
@@ -1692,13 +1613,8 @@
           this.config.global_prep_cmd = this.config.global_prep_cmd || [];
           this.global_prep_cmd = JSON.parse(this.config.global_prep_cmd);
 
-<<<<<<< HEAD
-          this.config.auto_resolution_remapping = this.config.auto_resolution_remapping || [];
-          this.auto_resolution_remapping = JSON.parse(this.config.auto_resolution_remapping);
-=======
           this.config.display_mode_remapping = this.config.display_mode_remapping || [];
           this.display_mode_remapping = JSON.parse(this.config.display_mode_remapping);
->>>>>>> ecf249c3
         });
     },
     methods: {
@@ -1717,11 +1633,7 @@
         // remove quotes from values in fps
         this.config.fps = JSON.stringify(this.fps).replace(/"/g, "");
         this.config.global_prep_cmd = JSON.stringify(this.global_prep_cmd);
-<<<<<<< HEAD
-        this.config.auto_resolution_remapping = JSON.stringify(this.auto_resolution_remapping);
-=======
         this.config.display_mode_remapping = JSON.stringify(this.display_mode_remapping);
->>>>>>> ecf249c3
       },
       save() {
         this.saved = false;
@@ -1736,11 +1648,7 @@
           Object.keys(tab.options).forEach(optionKey => {
             let delete_value = false
 
-<<<<<<< HEAD
-            if (["resolutions", "fps", "global_prep_cmd", "auto_resolution_remapping"].includes(optionKey)) {
-=======
             if (["resolutions", "fps", "global_prep_cmd", "display_mode_remapping"].includes(optionKey)) {
->>>>>>> ecf249c3
               let config_value, default_value
 
               if (optionKey === "resolutions") {
@@ -1810,15 +1718,6 @@
         }
         this.global_prep_cmd.push(template);
       },
-<<<<<<< HEAD
-      add_auto_resolution_remapping() {
-        let template = {
-          received: "",
-          final: "",
-        };
-
-        this.auto_resolution_remapping.push(template);
-=======
       get_display_mode_remapping_type()
       {
         // Assuming here that at least one setting is set to "automatic"
@@ -1840,7 +1739,6 @@
         };
 
         this.display_mode_remapping.push(template);
->>>>>>> ecf249c3
       }
     },
     computed: {
