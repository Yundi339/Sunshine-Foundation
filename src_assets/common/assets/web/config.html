--- conflicted
+++ resolved
@@ -41,18 +41,6 @@
         <div class="mb-3">
           <label for="locale" class="form-label">Locale</label>
           <select id="locale" class="form-select" v-model="config.locale">
-<<<<<<< HEAD
-            <option value="de">German</option>
-            <option value="en">English</option>
-            <option value="en_GB">English (UK)</option>
-            <option value="en_US">English (US)</option>
-            <option value="es">Spanish</option>
-            <option value="fr">French</option>
-            <option value="it">Italian</option>
-            <option value="ru">Russian</option>
-            <option value="sv">Swedish</option>
-            <option value="ch">Chinese Simplified</option>
-=======
             <option value="de">Deutsch (German)</option>
             <option value="en">English</option>
             <option value="en_GB">English, UK</option>
@@ -62,8 +50,7 @@
             <option value="it">Italiano (Italian)</option>
             <option value="ru">Русский (Russian)</option>
             <option value="sv">svenska (Swedish)</option>
-            <option value="ch">中国人 (Chinese Simplified)</option>
->>>>>>> f74b996f
+            <option value="ch">简体中文 (Chinese Simplified)</option>
           </select>
           <div class="form-text">
             The locale used for Sunshine's user interface.
