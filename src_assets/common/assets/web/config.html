--- conflicted
+++ resolved
@@ -657,20 +657,58 @@
                 Higher value means more compression, but less quality<br />
             </div>
         </div>
-        <!-- Min Threads -->
-        <div class="mb-3">
-            <label for="min_threads" class="form-label">Minimum Software Encoding Thread Count</label>
-            <input type="number"
-                   min="1"
-                   class="form-control"
-                   id="min_threads"
-                   placeholder="1"
-                   v-model="config.min_threads" />
-            <div class="form-text">
-                Increasing the value slightly reduces encoding efficiency, but the tradeoff is usually<br />
-                worth it to gain the use of more CPU cores for encoding. The ideal value is the lowest<br />
-                value that can reliably encode at your desired streaming settings on your hardware.
-            </div>
+      </div>
+      <!--AV1 Support -->
+      <div class="mb-3">
+        <label for="av1_mode" class="form-label">AV1 Support</label>
+        <select id="av1_mode" class="form-select" v-model="config.av1_mode">
+          <option value="0">
+            Sunshine will specify support for AV1 based on encoder
+          </option>
+          <option value="1">
+            Sunshine will not advertise support for AV1
+          </option>
+          <option value="2">
+            Sunshine will advertise support for AV1 Main 8-bit profile
+          </option>
+          <option value="3">
+            Sunshine will advertise support for AV1 Main 8-bit and 10-bit (HDR) profiles
+          </option>
+        </select>
+        <div class="form-text">
+          Allows the client to request AV1 Main 8-bit or 10-bit video streams.<br />
+          AV1 is more CPU-intensive to encode, so enabling this may reduce performance when using software encoding.
+        </div>
+      </div>
+      <!--Capture-->
+      <div class="mb-3" v-if="platform === 'linux'">
+        <label for="capture" class="form-label">Force a Specific Capture Method</label>
+        <select id="capture" class="form-select" v-model="config.capture">
+          <option value="">Autodetect</option>
+          <option value="nvfbc">NvFBC</option>
+          <option value="wlr">wlroots</option>
+          <option value="kms">KMS</option>
+          <option value="x11">X11</option>
+        </select>
+        <div class="form-text">
+          Force a specific capture method, otherwise Sunshine will use the first one that works. NvFBC requires patched nvidia drivers.
+        </div>
+      </div>
+      <!--Encoder-->
+      <div class="mb-3">
+        <label for="encoder" class="form-label">Force a Specific Encoder</label>
+        <select id="encoder" class="form-select" v-model="config.encoder">
+          <option value="">Autodetect</option>
+          <option value="nvenc" v-if="platform === 'windows' || platform === 'linux'">NVIDIA NVENC</option>
+          <option value="quicksync" v-if="platform === 'windows'">Intel QuickSync</option>
+          <option value="amdvce" v-if="platform === 'windows'">AMD AMF/VCE</option>
+          <option value="vaapi" v-if="platform === 'linux'">VA-API</option>
+          <option value="videotoolbox" v-if="platform === 'macos'">VideoToolbox</option>
+          <option value="software">Software</option>
+        </select>
+        <div class="form-text">
+          Force a specific encoder, otherwise Sunshine will use the first encoder that is available<br />
+          Note: If you specify a hardware encoder on Windows, it must match the GPU where the display is connected.
         </div>
         <!--HEVC Support -->
         <div class="mb-3">
@@ -694,60 +732,6 @@
                 HEVC is more CPU-intensive to encode, so enabling this may reduce performance when using software encoding.
             </div>
         </div>
-<<<<<<< HEAD
-      </div>
-      <!--AV1 Support -->
-      <div class="mb-3">
-        <label for="av1_mode" class="form-label">AV1 Support</label>
-        <select id="av1_mode" class="form-select" v-model="config.av1_mode">
-          <option value="0">
-            Sunshine will specify support for AV1 based on encoder
-          </option>
-          <option value="1">
-            Sunshine will not advertise support for AV1
-          </option>
-          <option value="2">
-            Sunshine will advertise support for AV1 Main 8-bit profile
-          </option>
-          <option value="3">
-            Sunshine will advertise support for AV1 Main 8-bit and 10-bit (HDR) profiles
-          </option>
-        </select>
-        <div class="form-text">
-          Allows the client to request AV1 Main 8-bit or 10-bit video streams.<br />
-          AV1 is more CPU-intensive to encode, so enabling this may reduce performance when using software encoding.
-        </div>
-      </div>
-      <!--Capture-->
-      <div class="mb-3" v-if="platform === 'linux'">
-        <label for="capture" class="form-label">Force a Specific Capture Method</label>
-        <select id="capture" class="form-select" v-model="config.capture">
-          <option value="">Autodetect</option>
-          <option value="nvfbc">NvFBC</option>
-          <option value="wlr">wlroots</option>
-          <option value="kms">KMS</option>
-          <option value="x11">X11</option>
-        </select>
-        <div class="form-text">
-          Force a specific capture method, otherwise Sunshine will use the first one that works. NvFBC requires patched nvidia drivers.
-        </div>
-      </div>
-      <!--Encoder-->
-      <div class="mb-3">
-        <label for="encoder" class="form-label">Force a Specific Encoder</label>
-        <select id="encoder" class="form-select" v-model="config.encoder">
-          <option value="">Autodetect</option>
-          <option value="nvenc" v-if="platform === 'windows' || platform === 'linux'">NVIDIA NVENC</option>
-          <option value="quicksync" v-if="platform === 'windows'">Intel QuickSync</option>
-          <option value="amdvce" v-if="platform === 'windows'">AMD AMF/VCE</option>
-          <option value="vaapi" v-if="platform === 'linux'">VA-API</option>
-          <option value="videotoolbox" v-if="platform === 'macos'">VideoToolbox</option>
-          <option value="software">Software</option>
-        </select>
-        <div class="form-text">
-          Force a specific encoder, otherwise Sunshine will use the first encoder that is available<br />
-          Note: If you specify a hardware encoder on Windows, it must match the GPU where the display is connected.
-=======
         <!--Encoder -->
         <div class="mb-3">
             <label for="encoder" class="form-label">Force a Specific Encoder</label>
@@ -763,7 +747,6 @@
             <div class="form-text">
                 Force a specific encoder, otherwise Sunshine will use the first encoder that is available
             </div>
->>>>>>> 0887cab0
         </div>
         <!--FEC Percentage-->
         <div class="mb-3">
@@ -1175,45 +1158,12 @@
           delete this.config.status;
           delete this.config.version;
           //Populate default values if not present in config
-<<<<<<< HEAD
           for (let key in defaultConfig) {
             if (this.config[key] === undefined) {
               this.config[key] = defaultConfig[key]
             }
           }
 
-=======
-          this.config.key_rightalt_to_key_win =
-            this.config.key_rightalt_to_key_win || "disabled";
-          this.config.gamepad = this.config.gamepad || "x360";
-          this.config.upnp = this.config.upnp || "disabled";
-          this.config.dwmflush = this.config.dwmflush || "enabled";
-          this.config.min_log_level = this.config.min_log_level || 2;
-          this.config.origin_pin_allowed =
-            this.config.origin_pin_allowed || "pc";
-          this.config.origin_web_ui_allowed =
-                this.config.origin_web_ui_allowed || "lan";
-            this.config.address_family =
-                this.config.address_family || "ipv4";
-          this.config.hevc_mode = this.config.hevc_mode || 0;
-          this.config.encoder = this.config.encoder || "";
-          this.config.nv_preset = this.config.nv_preset || "p4";
-          this.config.nv_tune = this.config.nv_tune || "ull";
-          this.config.nv_coder = this.config.nv_coder || "auto";
-          this.config.nv_rc = this.config.nv_rc || "cbr";
-          this.config.qsv_preset = this.config.qsv_preset || "medium";
-          this.config.qsv_coder = this.config.qsv_coder || "auto";
-          this.config.amd_coder = this.config.amd_coder || "auto"
-          this.config.amd_quality = this.config.amd_quality || "balanced";
-          this.config.amd_rc = this.config.amd_rc || "vbr_latency";
-          this.config.vt_coder = this.config.vt_coder || "auto";
-          this.config.vt_software = this.config.vt_software || "auto";
-          this.config.vt_realtime = this.config.vt_realtime || "enabled";
-          this.config.fps = this.config.fps || "[10, 30, 60, 90, 120]";
-          this.config.resolutions =
-            this.config.resolutions ||
-            "[352x240,480x360,858x480,1280x720,1920x1080,2560x1080,3440x1440,1920x1200,3860x2160,3840x1600]";
->>>>>>> 0887cab0
           this.fps = JSON.parse(this.config.fps);
           //Resolutions should be fixed because are not valid JSON
           let res = this.config.resolutions.substring(
