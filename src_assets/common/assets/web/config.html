<!DOCTYPE html>
<html lang="en">

<head>
  <%- header %>
    <style>
      .config-page {
        padding: 1em;
        border: 1px solid transparent;
        border-top: none;
      }

      .buttons {
        padding: 1em 0;
      }

      .ms-item {
        background-color: #ccc;
        font-size: 12px;
        font-weight: bold;
      }
    </style>
</head>

<body id="app" v-cloak>
  <Navbar></Navbar>
  <div class="container">
    <h1 class="my-4">{{ $t('config.configuration') }}</h1>
    <div class="form card" v-if="config">
      <!-- Header -->
      <ul class="nav nav-tabs">
        <li class="nav-item" v-for="tab in tabs" :key="tab.id">
          <a class="nav-link" :class="{'active': tab.id === currentTab}" href="#"
            @click="currentTab = tab.id">{{tab.name}}</a>
        </li>
      </ul>

      <!-- General Tab -->
      <div id="general" v-if="currentTab === 'general'" class="config-page">
        <!-- Locale -->
        <div class="mb-3">
          <label for="locale" class="form-label">{{ $t('config.locale') }}</label>
          <select id="locale" class="form-select" v-model="config.locale">
            <option value="de">Deutsch (German)</option>
            <option value="en">English</option>
            <option value="en_GB">English, UK</option>
            <option value="en_US">English, US</option>
            <option value="es">Español (Spanish)</option>
            <option value="fr">Français (French)</option>
            <option value="it">Italiano (Italian)</option>
            <option value="ru">Русский (Russian)</option>
            <option value="sv">svenska (Swedish)</option>
            <option value="zh">简体中文 (Chinese Simplified)</option>
          </select>
          <div class="form-text">{{ $t('config.locale_desc') }}</div>
        </div>

        <!-- Sunshine Name -->
        <div class="mb-3">
          <label for="sunshine_name" class="form-label">{{ $t('config.sunshine_name') }}</label>
          <input type="text" class="form-control" id="sunshine_name" placeholder="Sunshine"
            v-model="config.sunshine_name" />
          <div class="form-text">{{ $t('config.sunshine_name_desc') }}</div>
        </div>

        <!-- Log Level -->
        <div class="mb-3">
          <label for="min_log_level" class="form-label">{{ $t('config.log_level') }}</label>
          <select id="min_log_level" class="form-select" v-model="config.min_log_level">
            <option value="0">{{ $t('config.log_level_0') }}</option>
            <option value="1">{{ $t('config.log_level_1') }}</option>
            <option value="2">{{ $t('config.log_level_2') }}</option>
            <option value="3">{{ $t('config.log_level_3') }}</option>
            <option value="4">{{ $t('config.log_level_4') }}</option>
            <option value="5">{{ $t('config.log_level_5') }}</option>
            <option value="6">{{ $t('config.log_level_6') }}</option>
          </select>
          <div class="form-text">{{ $t('config.log_level_desc') }}</div>
        </div>

        <!-- Maximum Connected Clients -->
        <div class="mb-3">
          <label for="channels" class="form-label">{{ $t('config.channels') }}</label>
          <input type="text" class="form-control" id="channels" placeholder="1" v-model="config.channels" />
          <div class="form-text">
            {{ $t('config.channels_desc_1') }}<br>
            {{ $t('_common.note') }} {{ $t('config.channels_desc_2') }}
          </div>
        </div>

        <!-- Global Prep Commands -->
        <div id="global_prep_cmd" class="mb-3 d-flex flex-column">
          <label class="form-label">{{ $t('config.global_prep_cmd') }}</label>
          <div class="form-text">{{ $t('config.global_prep_cmd_desc') }}</div>
          <table class="table" v-if="global_prep_cmd.length > 0">
            <thead>
              <tr>
                <th scope="col"><i class="fas fa-play"></i> {{ $t('config.do_cmd') }}</th>
                <th scope="col"><i class="fas fa-undo"></i> {{ $t('config.undo_cmd') }}</th>
                <th scope="col" v-if="platform === 'windows'">
                  <i class="fas fa-shield-alt"></i> {{ $t('config.run_as') }}
                </th>
                <th scope="col"><i class="fas fa-tv"></i> Run on Session</th>
                <th scope="col"></th>
              </tr>
            </thead>
            <tbody>
              <tr v-for="(c, i) in global_prep_cmd">
                <td>
                  <input type="text" class="form-control monospace" v-model="c.do" />
                </td>
                <td>
                  <input type="text" class="form-control monospace" v-model="c.undo" />
                </td>
                <td v-if="platform === 'windows'">
                  <div class="form-check">
                    <input type="checkbox" class="form-check-input" :id="'prep-cmd-admin-' + i" v-model="c.elevated"
                      true-value="true" false-value="false" />
                    <label :for="'prep-cmd-admin-' + i" class="form-check-label">{{ $t('config.elevated') }}</label>
                  </div>
                </td>
                <td>
                  <div class="form-check">
                    <input type="checkbox" class="form-check-input" :id="'prep-cmd-admin-' + i" v-model="c['on-session']"
                      true-value="true" false-value="false" />
                    <label :for="'prep-cmd-admin-' + i" class="form-check-label">Session</label>
                  </div>
                </td>
                <td>
                  <button class="btn btn-danger" @click="global_prep_cmd.splice(i,1)">
                    <i class="fas fa-trash"></i>
                  </button>
                  <button class="btn btn-success" @click="add_global_prep_cmd">
                    <i class="fas fa-plus"></i>
                  </button>
                </td>
              </tr>
            </tbody>
          </table>
          <button class="ms-0 mt-2 btn btn-success" style="margin: 0 auto" @click="add_global_prep_cmd">
            &plus; {{ $t('config.add') }}
          </button>
        </div>
      </div>

      <!-- Input Tab -->
      <div id="input" v-if="currentTab === 'input'" class="config-page">
        <!-- Enable Gamepad Input -->
        <div class="mb-3">
          <label for="controller" class="form-label">{{ $t('config.controller') }}</label>
          <select id="controller" class="form-select" v-model="config.controller">
            <option value="disabled">{{ $t('_common.disabled') }}</option>
            <option value="enabled">{{ $t('_common.enabled') }}</option>
          </select>
          <div class="form-text">{{ $t('config.controller_desc') }}</div>
        </div>

        <!-- Emulated Gamepad Type -->
        <div class="mb-3" v-if="config.controller === 'enabled' && platform === 'windows'">
          <label for="gamepad" class="form-label">{{ $t('config.gamepad') }}</label>
          <select id="gamepad" class="form-select" v-model="config.gamepad">
            <option value="auto">{{ $t('_common.auto') }}</option>
            <option value="ds4">{{ $t('config.gamepad_ds4') }}</option>
            <option value="x360">{{ $t('config.gamepad_x360') }}</option>
          </select>
          <div class="form-text">{{ $t('config.gamepad_desc') }}</div>
        </div>
        <div class="accordion" v-if="config.gamepad === 'ds4'">
          <div class="accordion-item">
            <h2 class="accordion-header">
              <button class="accordion-button" type="button" data-bs-toggle="collapse"
                      data-bs-target="#panelsStayOpen-collapseOne">
                {{ $t('config.gamepad_ds4_manual') }}
              </button>
            </h2>
            <div id="panelsStayOpen-collapseOne" class="accordion-collapse collapse show"
                 aria-labelledby="panelsStayOpen-headingOne">
              <div class="accordion-body">
                <div>
                  <label for="ds4_back_as_touchpad_click" class="form-label">{{ $t('config.ds4_back_as_touchpad_click') }}</label>
                  <select id="ds4_back_as_touchpad_click" class="form-select"
                          v-model="config.ds4_back_as_touchpad_click">
                    <option value="disabled">{{ $t('_common.disabled') }}</option>
                    <option value="enabled">{{ $t('_common.enabled_def') }}</option>
                  </select>
                  <div class="form-text">{{ $t('config.ds4_back_as_touchpad_click_desc') }}</div>
                </div>
              </div>
            </div>
          </div>
        </div>
        <div class="accordion" v-if="config.controller === 'enabled' && config.gamepad === 'auto' && platform === 'windows'">
          <div class="accordion-item">
            <h2 class="accordion-header">
              <button class="accordion-button" type="button" data-bs-toggle="collapse"
                      data-bs-target="#panelsStayOpen-collapseOne">
                {{ $t('config.gamepad_auto') }}
              </button>
            </h2>
            <div id="panelsStayOpen-collapseOne" class="accordion-collapse collapse show"
                 aria-labelledby="panelsStayOpen-headingOne">
              <div class="accordion-body">
                <div>
                  <label for="motion_as_ds4" class="form-label">{{ $t('config.motion_as_ds4') }}</label>
                  <select id="motion_as_ds4" class="form-select"
                          v-model="config.motion_as_ds4">
                    <option value="disabled">{{ $t('_common.disabled') }}</option>
                    <option value="enabled">{{ $t('_common.enabled_def') }}</option>
                  </select>
                  <div class="form-text">{{ $t('config.motion_as_ds4_desc') }}</div>
                </div>
                <div>
                  <label for="touchpad_as_ds4" class="form-label">{{ $t('config.touchpad_as_ds4') }}</label>
                  <select id="touchpad_as_ds4" class="form-select"
                          v-model="config.touchpad_as_ds4">
                    <option value="disabled">{{ $t('_common.disabled') }}</option>
                    <option value="enabled">{{ $t('_common.enabled_def') }}</option>
                  </select>
                  <div class="form-text">{{ $t('config.touchpad_as_ds4_desc') }}</div>
                </div>
              </div>
            </div>
          </div>
        </div>

        <!-- Home/Guide Button Emulation Timeout -->
        <div class="mb-3" v-if="config.controller === 'enabled'">
          <label for="back_button_timeout" class="form-label">{{ $t('config.back_button_timeout') }}</label>
          <input type="text" class="form-control" id="back_button_timeout" placeholder="-1"
                 v-model="config.back_button_timeout" />
          <div class="form-text">{{ $t('config.back_button_timeout_desc') }}</div>
        </div>

        <!-- Enable Keyboard Input -->
        <hr>
        <div class="mb-3">
          <label for="keyboard" class="form-label">{{ $t('config.keyboard') }}</label>
          <select id="keyboard" class="form-select" v-model="config.keyboard">
            <option value="disabled">{{ $t('_common.disabled') }}</option>
            <option value="enabled">{{ $t('_common.enabled_def') }}</option>
          </select>
          <div class="form-text">{{ $t('config.keyboard_desc') }}</div>
        </div>

        <!-- Key Repeat Delay-->
        <div class="mb-3" v-if="config.keyboard === 'enabled' && platform === 'windows'">
          <label for="key_repeat_delay" class="form-label">{{ $t('config.key_repeat_delay') }}</label>
          <input type="text" class="form-control" id="key_repeat_delay" placeholder="500"
                 v-model="config.key_repeat_delay" />
          <div class="form-text">{{ $t('config.key_repeat_delay_desc') }}</div>
        </div>

        <!-- Key Repeat Frequency-->
        <div class="mb-3" v-if="config.keyboard === 'enabled' && platform === 'windows'">
          <label for="key_repeat_frequency" class="form-label">{{ $t('config.key_repeat_frequency') }}</label>
          <input type="text" class="form-control" id="key_repeat_frequency" placeholder="24.9"
                 v-model="config.key_repeat_frequency" />
          <div class="form-text">{{ $t('config.key_repeat_frequency_desc') }}</div>
        </div>

        <!-- Always send scancodes -->
        <div class="mb-3" v-if="config.keyboard === 'enabled' && platform === 'windows'">
          <label for="always_send_scancodes" class="form-label">{{ $t('config.always_send_scancodes') }}</label>
          <select id="always_send_scancodes" class="form-select" v-model="config.always_send_scancodes">
            <option value="disabled">{{ $t('_common.disabled') }}</option>
            <option value="enabled">{{ $t('_common.enabled_def') }}</option>
          </select>
          <div class="form-text">{{ $t('config.always_send_scancodes_desc') }}</div>
        </div>

        <!-- Mapping Key AltRight to Key Windows -->
        <div class="mb-3" v-if="config.keyboard === 'enabled'">
          <label for="key_rightalt_to_key_win" class="form-label">{{ $t('config.key_rightalt_to_key_win') }}</label>
          <select id="key_rightalt_to_key_win" class="form-select" v-model="config.key_rightalt_to_key_win">
            <option value="disabled">{{ $t('_common.disabled') }}</option>
            <option value="enabled">{{ $t('_common.enabled_def') }}</option>
          </select>
          <div class="form-text">{{ $t('config.key_rightalt_to_key_win_desc') }}</div>
        </div>

        <!-- Enable Mouse Input -->
        <hr>
        <div class="mb-3">
          <label for="mouse" class="form-label">{{ $t('config.mouse') }}</label>
          <select id="mouse" class="form-select" v-model="config.mouse">
            <option value="disabled">{{ $t('_common.disabled') }}</option>
            <option value="enabled">{{ $t('_common.enabled_def') }}</option>
          </select>
          <div class="form-text">{{ $t('config.mouse_desc') }}</div>
        </div>

        <!-- High resolution scrolling support -->
        <div class="mb-3" v-if="config.mouse === 'enabled'">
          <label for="high_resolution_scrolling" class="form-label">{{ $t('config.high_resolution_scrolling') }}</label>
          <select id="high_resolution_scrolling" class="form-select" v-model="config.high_resolution_scrolling">
            <option value="disabled">{{ $t('_common.disabled') }}</option>
            <option value="enabled">{{ $t('_common.enabled_def') }}</option>
          </select>
          <div class="form-text">{{ $t('config.high_resolution_scrolling_desc') }}</div>
        </div>

        <!-- Native pen/touch support -->
        <div class="mb-3" v-if="config.mouse === 'enabled'">
          <label for="native_pen_touch" class="form-label">{{ $t('config.native_pen_touch') }}</label>
          <select id="native_pen_touch" class="form-select" v-model="config.native_pen_touch">
            <option value="disabled">{{ $t('_common.disabled') }}</option>
            <option value="enabled">{{ $t('_common.enabled_def') }}</option>
          </select>
          <div class="form-text">{{ $t('config.native_pen_touch_desc') }}</div>
        </div>

      </div>

      <!-- Audio/Video Tab -->
      <div id="audio-video" v-if="currentTab === 'av'" class="config-page">
        <!-- Audio Sink -->
        <div class="mb-3" v-if="platform === 'windows'">
          <label for="audio_sink" class="form-label">{{ $t('config.audio_sink') }}</label>
          <input type="text" class="form-control" id="audio_sink" :placeholder="$t('config.audio_sink_placeholder_win')"
            v-model="config.audio_sink" />
          <div class="form-text">
            {{ $t('config.audio_sink_desc_win') }}<br>
            <pre>tools\audio-info.exe</pre>
          </div>
        </div>
        <div class="mb-3" v-if="platform === 'linux'">
          <label for="audio_sink" class="form-label">{{ $t('config.audio_sink') }}</label>
          <input type="text" class="form-control" id="audio_sink"
            placeholder="alsa_output.pci-0000_09_00.3.analog-stereo" v-model="config.audio_sink" />
          <div class="form-text">
            {{ $t('config.audio_sink_desc_linux') }}<br>
            <pre>pacmd list-sinks | grep "name:"</pre>
            <pre>pactl info | grep Source</pre>
          </div>
        </div>
        <div class="mb-3" v-if="platform === 'macos'">
          <label for="audio_sink" class="form-label">{{ $t('config.audio_sink') }}</label>
          <input type="text" class="form-control" id="audio_sink" :placeholder="$t('config.audio_sink_placeholder_macos')"
            v-model="config.audio_sink" />
          <div class="form-text">
            {{ $t('config.audio_sink_desc_macos') }}<br>
            <br>
            <a href="https://github.com/mattingalls/Soundflower" target="_blank">Soundflower</a><br>
            <a href="https://github.com/ExistentialAudio/BlackHole" target="_blank">BlackHole</a>.
          </div>
        </div>

        <!-- Virtual Sink -->
        <div class="mb-3" v-if="platform === 'windows'">
          <label for="virtual_sink" class="form-label">{{ $t('config.virtual_sink') }}</label>
          <input type="text" class="form-control" id="virtual_sink" :placeholder="$t('config.virtual_sink_placeholder')"
            v-model="config.virtual_sink" />
          <div class="form-text">{{ $t('config.virtual_sink_desc') }}</div>
        </div>

        <!-- Install Steam Audio Drivers -->
        <div class="mb-3" v-if="platform === 'windows'">
          <label for="install_steam_audio_drivers" class="form-label">{{ $t('config.install_steam_audio_drivers') }}</label>
          <select id="install_steam_audio_drivers" class="form-select" v-model="config.install_steam_audio_drivers">
            <option value="disabled">{{ $t('_common.disabled') }}</option>
            <option value="enabled">{{ $t('_common.enabled_def') }}</option>
          </select>
          <div class="form-text">{{ $t('config.install_steam_audio_drivers_desc') }}</div>
        </div>

        <!-- Adapter Name -->
        <div class="mb-3" v-if="platform === 'windows'">
          <label for="adapter_name" class="form-label">{{ $t('config.adapter_name') }}</label>
          <input type="text" class="form-control" id="adapter_name" :placeholder="$t('config.adapter_name_placeholder_win')"
            v-model="config.adapter_name" />
          <div class="form-text">
            {{ $t('config.adapter_name_desc') }}<br>
            <pre>tools\dxgi-info.exe</pre>
          </div>
        </div>
        <div class="mb-3" v-if="platform === 'linux'">
          <label for="adapter_name" class="form-label">{{ $t('config.adapter_name') }}</label>
          <input class="form-control" id="adapter_name" placeholder="/dev/dri/renderD128" v-model="config.adapter_name" />
          <div class="form-text">
            {{ $t('config.adapter_name_desc_linux_1') }}<br>
            <pre>ls /dev/dri/renderD*  # {{ $t('config.adapter_name_desc_linux_2') }}</pre>
            <pre>
              vainfo --display drm --device /dev/dri/renderD129 | \
                grep -E "((VAProfileH264High|VAProfileHEVCMain|VAProfileHEVCMain10).*VAEntrypointEncSlice)|Driver version"
            </pre>
            {{ $t('config.adapter_name_desc_linux_3') }}<br>
            <i>VAProfileH264High   : VAEntrypointEncSlice</i>
          </div>
        </div>

        <!-- Output Name -->
        <div class="mb-3" v-if="platform === 'windows'">
          <label for="output_name" class="form-label">{{ $t('config.output_name_win') }}</label>
          <select id="output_name" class="form-select" v-model="config.output_name">
            <option value="">Autodetect</option>
            <option v-for="device in displayDevices" :value="device.id" :key="device.id">{{ device.name }}</option>
          </select>
          <div class="form-text">
            {{ $t('config.output_name_desc_win') }}<br>
          </div>
        </div>
        <div class="mb-3" v-if="platform === 'linux'">
          <label for="output_name" class="form-label">{{ $t('config.output_name_linux') }}</label>
          <input type="text" class="form-control" id="output_name" placeholder="0" v-model="config.output_name" />
          <div class="form-text">
            {{ $t('config.output_name_desc_linux') }}<br>
            <br>
            <pre style="white-space: pre-line;">
              Info: Detecting connected monitors
              Info: Detected monitor 0: DVI-D-0, connected: false
              Info: Detected monitor 1: HDMI-0, connected: true
              Info: Detected monitor 2: DP-0, connected: true
              Info: Detected monitor 3: DP-1, connected: false
              Info: Detected monitor 4: DVI-D-1, connected: false
            </pre>
          </div>
        </div>

        <!-- Display device options -->
        <div class="mb-3 accordion" v-if="platform === 'windows'">
          <div class="accordion-item">
            <h2 class="accordion-header">
              <button class="accordion-button" type="button" data-bs-toggle="collapse"
                data-bs-target="#panelsStayOpen-collapseOne">
                {{ $t('config.display_device_options_win') }}
              </button>
            </h2>
            <div id="panelsStayOpen-collapseOne" class="accordion-collapse collapse show"
              aria-labelledby="panelsStayOpen-headingOne">
              <div class="accordion-body">
                <div class="mb-3">
                  <label class="form-label">
                    {{ $t('config.display_device_options_note_win') }}
                  </label>
                  <div class="form-text">
                    <p style="white-space: pre-line">{{ $t('config.display_device_options_note_desc_win') }}</p>
                  </div>
                </div>

                <!-- Device display preparation -->
                <div class="mb-3">
                  <label for="display_device_prep" class="form-label">
                    {{ $t('config.display_device_prep_win') }}
                  </label>
                  <select id="display_device_prep" class="form-select" v-model="config.display_device_prep">
                    <option value="no_operation">{{ $t('config.display_device_prep_no_operation_win') }}</option>
                    <option value="ensure_active">{{ $t('config.display_device_prep_ensure_active_win') }}</option>
                    <option value="ensure_primary">{{ $t('config.display_device_prep_ensure_primary_win') }}</option>
                    <option value="ensure_only_display">{{ $t('config.display_device_prep_ensure_only_display_win') }}</option>
                  </select>
                </div>

                <!-- Resolution change -->
                <div class="mb-3">
                  <label for="resolution_change" class="form-label">
                    {{ $t('config.resolution_change_win') }}
                  </label>
                  <select id="resolution_change" class="form-select" v-model="config.resolution_change">
                    <option value="no_operation">{{ $t('config.resolution_change_no_operation_win') }}</option>
                    <option value="automatic">{{ $t('config.resolution_change_automatic_win') }}</option>
                    <option value="manual">{{ $t('config.resolution_change_manual_win') }}</option>
                  </select>
                  <div class="form-text" v-if="config.resolution_change === 'automatic' || config.resolution_change === 'manual'">
                    {{ $t('config.resolution_change_ogs_desc_win') }}
                  </div>

                  <!-- Manual resolution -->
                  <div class="mt-2 ps-4" v-if="config.resolution_change === 'manual'">
                    <div class="form-text">
                      {{ $t('config.resolution_change_manual_desc_win') }}
                    </div>
                    <input type="text" class="form-control" id="manual_resolution" placeholder="2560x1440" v-model="config.manual_resolution" />
                  </div>
                </div>

                <!-- Refresh rate change -->
                <div class="mb-3">
                  <label for="refresh_rate_change" class="form-label">
                    {{ $t('config.refresh_rate_change_win') }}
                  </label>
                  <select id="refresh_rate_change" class="form-select" v-model="config.refresh_rate_change">
                    <option value="no_operation">{{ $t('config.refresh_rate_change_no_operation_win') }}</option>
                    <option value="automatic">{{ $t('config.refresh_rate_change_automatic_win') }}</option>
                    <option value="manual">{{ $t('config.refresh_rate_change_manual_desc_win') }}</option>
                  </select>

                  <!-- Manual refresh rate -->
                  <div class="mt-2 ps-4" v-if="config.refresh_rate_change === 'manual'">
                    <div class="form-text">
                      {{ $t('config.refresh_rate_change_manual_desc_win') }}
                    </div>
                    <input type="text" class="form-control" id="manual_refresh_rate" placeholder="59.95" v-model="config.manual_refresh_rate" />
                  </div>
                </div>

                <!-- HDR preparation -->
                <div class="mb-3">
                  <label for="hdr_prep" class="form-label">
                    {{ $t('config.hdr_prep_win') }}
                  </label>
                  <select id="hdr_prep" class="form-select" v-model="config.hdr_prep">
                    <option value="no_operation">{{ $t('config.hdr_prep_no_operation_win') }}</option>
                    <option value="automatic">{{ $t('config.hdr_prep_automatic_win') }}</option>
                  </select>
                </div>

                <!-- Display mode remapping -->
                <div class="mb-3" v-if="config.resolution_change === 'automatic' || config.refresh_rate_change === 'automatic'">
                  <label for="display_mode_remapping" class="form-label">
                    {{ $t('config.display_mode_remapping_win') }}
                  </label>
                  <div id="display_mode_remapping" class="d-flex flex-column">
                    <div class="form-text">
                      <p style="white-space: pre-line">{{ $t('config.display_mode_remapping_desc_win') }}</p>
                      <p v-if="get_display_mode_remapping_type() === ''" style="white-space: pre-line">{{ $t('config.display_mode_remapping_default_mode_desc_win') }}</p>
                      <p v-if="get_display_mode_remapping_type() === 'resolution_only'" style="white-space: pre-line">{{ $t('config.display_mode_remapping_resolution_only_mode_desc_win') }}</p>
                    </div>

                    <!--
                    Note: this 3-way persistence below may seem stupid, but is necessary, because if you have something like:

                    WIDTH_1xHEIGHT_1x60 -> OTHER_WIDTHxOTHER_HEIGHTx120
                    WIDTH_2xHEIGHT_2x60 -> OTHER_WIDTHxOTHER_HEIGHTx90
                    WIDTH_1xHEIGHT_1x30 -> OTHER_WIDTHxOTHER_HEIGHTx60
                    
                    after removing 1 component it becomes nonsense:

                    60 -> 120
                    60 -> 90
                    30 -> 60

                    and if the user wants the second entry, he would have to remove the first one, which would be valid in other config combination.
                    -->
                    <table class="table" v-if="display_mode_remapping.filter((value) => value.type === get_display_mode_remapping_type()).length > 0">
                      <thead>
                        <tr>
                          <th scope="col" v-if="get_display_mode_remapping_type() !== 'refresh_rate_only'">{{ $t('config.display_mode_remapping_received_resolution_win') }}</th>
                          <th scope="col" v-if="get_display_mode_remapping_type() !== 'resolution_only'">{{ $t('config.display_mode_remapping_received_fps_win') }}</th>
                          <th scope="col" v-if="get_display_mode_remapping_type() !== 'refresh_rate_only'">{{ $t('config.display_mode_remapping_final_resolution_win') }}</th>
                          <th scope="col" v-if="get_display_mode_remapping_type() !== 'resolution_only'">{{ $t('config.display_mode_remapping_final_refresh_rate_win') }}</th>
                          <th scope="col"></th>
                        </tr>
                      </thead>
                      <tbody>
                        <tr v-for="(c, i) in display_mode_remapping">
                          <template v-if="c.type === '' && c.type === get_display_mode_remapping_type()">
                            <td>
                              <input type="text" class="form-control monospace" v-model="c.received_resolution" :placeholder="`1920x1080 (${$t('config.display_mode_remapping_optional')})`" />
                            </td>
                            <td>
                              <input type="text" class="form-control monospace" v-model="c.received_fps" :placeholder="`60 (${$t('config.display_mode_remapping_optional')})`" />
                            </td>
                            <td>
                              <input type="text" class="form-control monospace" v-model="c.final_resolution" :placeholder="`2560x1440 (${$t('config.display_mode_remapping_optional')})`" />
                            </td>
                            <td>
                              <input type="text" class="form-control monospace" v-model="c.final_refresh_rate" :placeholder="`119.95 (${$t('config.display_mode_remapping_optional')})`" />
                            </td>
                            <td>
                              <button class="btn btn-danger" @click="display_mode_remapping.splice(i,1)">
                                <i class="fas fa-trash"></i>
                              </button>
                            </td>
                          </template>
                          <template v-if="c.type === 'resolution_only' && c.type === get_display_mode_remapping_type()">
                            <td>
                              <input type="text" class="form-control monospace" v-model="c.received_resolution" placeholder="1920x1080" />
                            </td>
                            <td>
                              <input type="text" class="form-control monospace" v-model="c.final_resolution" placeholder="2560x1440" />
                            </td>
                            <td>
                              <button class="btn btn-danger" @click="display_mode_remapping.splice(i,1)">
                                <i class="fas fa-trash"></i>
                              </button>
                            </td>
                          </template>
                          <template v-if="c.type === 'refresh_rate_only' && c.type === get_display_mode_remapping_type()">
                            <td>
                              <input type="text" class="form-control monospace" v-model="c.received_fps" placeholder="60" />
                            </td>
                            <td>
                              <input type="text" class="form-control monospace" v-model="c.final_refresh_rate" placeholder="119.95" />
                            </td>
                            <td>
                              <button class="btn btn-danger" @click="display_mode_remapping.splice(i,1)">
                                <i class="fas fa-trash"></i>
                              </button>
                            </td>
                          </template>
                        </tr>
                      </tbody>
                    </table>
                    <button class="ms-0 mt-2 btn btn-success" style="margin: 0 auto" @click="add_display_mode_remapping(get_display_mode_remapping_type())">
                      &plus; Add
                    </button>
                  </div>
                </div>
              </div>
            </div>
          </div>
        </div>

        <!-- Display Modes -->
        <div class="mb-3">
          <!-- Advertised Resolutions -->
          <div id="resolutions" class="resolutions-container">
            <label>{{ $t('config.resolutions') }}</label>
            <div class="resolutions d-flex flex-wrap">
              <div class="p-2 ms-item m-2 d-flex justify-content-between" v-for="(r,i) in resolutions" :key="r">
                <span class="px-2">{{r}}</span>
                <span style="cursor: pointer" @click="resolutions.splice(i,1)">&times;</span>
              </div>
            </div>
            <form @submit.prevent="resolutions.push(resIn);resIn = '';" class="d-flex align-items-center">
              <input type="text" v-model="resIn" required pattern="[0-9]+x[0-9]+" style="
                  width: 12ch;
                  border-top-right-radius: 0;
                  border-bottom-right-radius: 0;
                " class="form-control" />
              <button style="border-top-left-radius: 0; border-bottom-left-radius: 0" class="btn btn-success">
                +
              </button>
            </form>
          </div>

          <!-- Advertised FPS -->
          <div id="fps" class="fps-container">
            <label>{{ $t('config.fps') }}</label>
            <div class="fps d-flex flex-wrap">
              <div class="p-2 ms-item m-2 d-flex justify-content-between" v-for="(f,i) in fps" :key="f">
                <span class="px-2">{{f}}</span>
                <span style="cursor: pointer" @click="fps.splice(i,1)">&times;</span>
              </div>
            </div>
            <form @submit.prevent="fps.push(fpsIn);fpsIn = '';" class="d-flex align-items-center">
              <input type="text" v-model="fpsIn" required pattern="[0-9]+" style="
                  width: 6ch;
                  border-top-right-radius: 0;
                  border-bottom-right-radius: 0;
                " class="form-control" />
              <button style="border-top-left-radius: 0; border-bottom-left-radius: 0" class="btn btn-success">
                +
              </button>
            </form>
          </div>

          <div class="form-text">{{ $t('config.res_fps_desc') }}</div>
        </div>

      </div>

      <!-- Network Tab -->
      <div id="network" v-if="currentTab === 'network'" class="config-page">
        <!-- UPnP -->
        <div class="mb-3">
          <label for="upnp" class="form-label">{{ $t('config.upnp') }}</label>
          <select id="upnp" class="form-select" v-model="config.upnp">
            <option value="disabled">{{ $t('_common.disabled_def') }}</option>
            <option value="enabled">{{ $t('_common.enabled') }}</option>
          </select>
          <div class="form-text">{{ $t('config.upnp_desc') }}</div>
        </div>

        <!-- Address family -->
        <div class="mb-3">
          <label for="address_family" class="form-label">{{ $t('config.address_family') }}</label>
          <select id="address_family" class="form-select" v-model="config.address_family">
            <option value="ipv4">{{ $t('config.address_family_ipv4') }}</option>
            <option value="both">{{ $t('config.address_family_both') }}</option>
          </select>
          <div class="form-text">{{ $t('config.address_family_desc') }}</div>
        </div>

        <!-- Port family -->
        <div class="mb-3">
          <label for="port" class="form-label">{{ $t('config.port') }}</label>
          <input type="number" min="1029" max="65514" class="form-control" id="port" placeholder="47989"
            v-model="config.port" />
          <div class="form-text">{{ $t('config.port_desc') }}</div>
          <!-- Add warning if any port is less than 1024 -->
          <div class="alert alert-danger" v-if="(+effectivePort - 5) < 1024">
            <i class="fa-solid fa-xl fa-triangle-exclamation"></i> {{ $t('config.port_alert_1') }}
          </div>
          <!-- Add warning if any port is above 65535 -->
          <div class="alert alert-danger" v-if="(+effectivePort + 21) > 65535">
            <i class="fa-solid fa-xl fa-triangle-exclamation"></i> {{ $t('config.port_alert_2') }}
          </div>
          <!-- Create a port table for the various ports needed by Sunshine -->
          <table class="table">
            <thead>
              <tr>
                <th scope="col">{{ $t('config.port_protocol') }}</th>
                <th scope="col">{{ $t('config.port_port') }}</th>
                <th scope="col">{{ $t('config.port_note') }}</th>
              </tr>
            </thead>
            <tbody>
              <tr>
                <!-- HTTPS -->
                <td>{{ $t('config.port_tcp') }}</td>
                <td>{{+effectivePort - 5}}</td>
                <td></td>
              </tr>
              <tr>
                <!-- HTTP -->
                <td>{{ $t('config.port_tcp') }}</td>
                <td>{{+effectivePort}}</td>
                <td>
                  <div class="alert alert-primary" role="alert" v-if="+effectivePort !== 47989">
                    <i class="fa-solid fa-xl fa-circle-info"></i> {{ $t('config.port_http_port_note') }}
                  </div>
                </td>
              </tr>
              <tr>
                <!-- Web UI -->
                <td>{{ $t('config.port_tcp') }}</td>
                <td>{{+effectivePort + 1}}</td>
                <td>{{ $t('config.port_web_ui') }}</td>
              </tr>
              <tr>
                <!-- RTSP -->
                <td>{{ $t('config.port_tcp') }}</td>
                <td>{{+effectivePort + 21}}</td>
                <td></td>
              </tr>
              <tr>
                <!-- Video, Control, Audio -->
                <td>{{ $t('config.port_udp') }}</td>
                <td>{{+effectivePort + 9}} - {{+effectivePort + 11}}</td>
                <td></td>
              </tr>
              <!--            <tr>-->
              <!--              &lt;!&ndash; Mic &ndash;&gt;-->
              <!--              <td>UDP</td>-->
              <!--              <td>{{+effectivePort + 13}}</td>-->
              <!--              <td></td>-->
              <!--            </tr>-->
            </tbody>
          </table>
          <!-- add warning about exposing web ui to the internet -->
          <div class="alert alert-warning" v-if="config.origin_web_ui_allowed === 'wan'">
            <i class="fa-solid fa-xl fa-triangle-exclamation"></i> {{ $t('config.port_warning') }}
          </div>
        </div>

        <!-- Origin Web UI Allowed -->
        <div class="mb-3">
          <label for="origin_web_ui_allowed" class="form-label">{{ $t('config.origin_web_ui_allowed') }}</label>
          <select id="origin_web_ui_allowed" class="form-select" v-model="config.origin_web_ui_allowed">
            <option value="pc">{{ $t('config.origin_web_ui_allowed_pc') }}</option>
            <option value="lan">{{ $t('config.origin_web_ui_allowed_lan') }}</option>
            <option value="wan">{{ $t('config.origin_web_ui_allowed_wan') }}</option>
          </select>
          <div class="form-text">{{ $t('config.origin_web_ui_allowed_desc') }}</div>
        </div>

        <!-- External IP -->
        <div class="mb-3">
          <label for="external_ip" class="form-label">{{ $t('config.external_ip') }}</label>
          <input type="text" class="form-control" id="external_ip" placeholder="123.456.789.12" v-model="config.external_ip" />
          <div class="form-text">{{ $t('config.external_ip_desc') }}</div>
        </div>

        <!-- LAN Encryption Mode -->
        <div class="mb-3">
          <label for="lan_encryption_mode" class="form-label">{{ $t('config.lan_encryption_mode') }}</label>
          <select id="lan_encryption_mode" class="form-select" v-model="config.lan_encryption_mode">
            <option value="0">{{ $t('_common.disabled_def') }}</option>
            <option value="1">{{ $t('config.lan_encryption_mode_1') }}</option>
            <option value="2">{{ $t('config.lan_encryption_mode_2') }}</option>
          </select>
          <div class="form-text">{{ $t('config.lan_encryption_mode_desc') }}</div>
        </div>

        <!-- WAN Encryption Mode -->
        <div class="mb-3">
          <label for="wan_encryption_mode" class="form-label">{{ $t('config.wan_encryption_mode') }}</label>
          <select id="wan_encryption_mode" class="form-select" v-model="config.wan_encryption_mode">
            <option value="0">{{ $t('_common.disabled') }}</option>
            <option value="1">{{ $t('config.wan_encryption_mode_1') }}</option>
            <option value="2">{{ $t('config.wan_encryption_mode_2') }}</option>
          </select>
          <div class="form-text">{{ $t('config.wan_encryption_mode_desc') }}</div>
        </div>

        <!-- Ping Timeout -->
        <div class="mb-3">
          <label for="ping_timeout" class="form-label">{{ $t('config.ping_timeout') }}</label>
          <input type="text" class="form-control" id="ping_timeout" placeholder="10000" v-model="config.ping_timeout" />
          <div class="form-text">{{ $t('config.ping_timeout_desc') }}</div>
        </div>

      </div>

      <!-- Files Tab -->
      <div id="files" v-if="currentTab === 'files'" class="config-page">
        <!-- Apps File -->
        <div class="mb-3">
          <label for="file_apps" class="form-label">{{ $t('config.file_apps') }}</label>
          <input type="text" class="form-control" id="file_apps" placeholder="apps.json" v-model="config.file_apps" />
          <div class="form-text">{{ $t('config.file_apps_desc') }}</div>
        </div>

        <!-- Credentials File -->
        <div class="mb-3">
          <label for="credentials_file" class="form-label">{{ $t('config.credentials_file') }}</label>
          <input type="text" class="form-control" id="credentials_file" placeholder="sunshine_state.json" v-model="config.credentials_file" />
          <div class="form-text">{{ $t('config.credentials_file_desc') }}</div>
        </div>

        <!-- Log Path -->
        <div class="mb-3">
          <label for="log_path" class="form-label">{{ $t('config.log_path') }}</label>
          <input type="text" class="form-control" id="log_path" placeholder="sunshine.log" v-model="config.log_path" />
          <div class="form-text">{{ $t('config.log_path_desc') }}</div>
        </div>

        <!-- Private Key -->
        <div class="mb-3">
          <label for="pkey" class="form-label">{{ $t('config.pkey') }}</label>
          <input type="text" class="form-control" id="pkey" placeholder="/dir/pkey.pem" v-model="config.pkey" />
          <div class="form-text">{{ $t('config.pkey_desc') }}</div>
        </div>

        <!-- Certificate -->
        <div class="mb-3">
          <label for="cert" class="form-label">{{ $t('config.cert') }}</label>
          <input type="text" class="form-control" id="cert" placeholder="/dir/cert.pem" v-model="config.cert" />
          <div class="form-text">{{ $t('config.cert_desc') }}</div>
        </div>

        <!-- State File -->
        <div class="mb-3">
          <label for="file_state" class="form-label">{{ $t('config.file_state') }}</label>
          <input type="text" class="form-control" id="file_state" placeholder="sunshine_state.json"
            v-model="config.file_state" />
          <div class="form-text">{{ $t('config.file_state_desc') }}</div>
        </div>

      </div>

      <!-- Advanced Tab -->
      <div v-if="currentTab === 'advanced'" class="config-page">
        <!-- FEC Percentage -->
        <div class="mb-3">
          <label for="fec_percentage" class="form-label">{{ $t('config.fec_percentage') }}</label>
          <input type="text" class="form-control" id="fec_percentage" placeholder="20" v-model="config.fec_percentage" />
          <div class="form-text">{{ $t('config.fec_percentage_desc') }}</div>
        </div>

        <!-- Quantization Parameter -->
        <div class="mb-3">
          <label for="qp" class="form-label">{{ $t('config.qp') }}</label>
          <input type="number" class="form-control" id="qp" placeholder="28" v-model="config.qp" />
          <div class="form-text">{{ $t('config.qp_desc') }}</div>
        </div>

        <!-- Min Threads -->
        <div class="mb-3">
          <label for="min_threads" class="form-label">{{ $t('config.min_threads') }}</label>
          <input type="number" class="form-control" id="min_threads" placeholder="2" min="1" v-model="config.min_threads" />
          <div class="form-text">{{ $t('config.min_threads_desc') }}</div>
        </div>

        <!-- HEVC Support -->
        <div class="mb-3">
          <label for="hevc_mode" class="form-label">{{ $t('config.hevc_mode') }}</label>
          <select id="hevc_mode" class="form-select" v-model="config.hevc_mode">
            <option value="0">{{ $t('config.hevc_mode_0') }}</option>
            <option value="1">{{ $t('config.hevc_mode_1') }}</option>
            <option value="2">{{ $t('config.hevc_mode_2') }}</option>
            <option value="3">{{ $t('config.hevc_mode_3') }}</option>
          </select>
          <div class="form-text">{{ $t('config.hevc_mode_desc') }}</div>
        </div>

        <!-- AV1 Support -->
        <div class="mb-3">
          <label for="av1_mode" class="form-label">{{ $t('config.av1_mode') }}</label>
          <select id="av1_mode" class="form-select" v-model="config.av1_mode">
            <option value="0">{{ $t('config.av1_mode_0') }}</option>
            <option value="1">{{ $t('config.av1_mode_1') }}</option>
            <option value="2">{{ $t('config.av1_mode_2') }}</option>
            <option value="3">{{ $t('config.av1_mode_3') }}</option>
          </select>
          <div class="form-text">{{ $t('config.av1_mode_desc') }}</div>
        </div>

        <!-- Capture -->
<<<<<<< HEAD
        <div class="mb-3" v-if="platform === 'windows'">
          <label for="capture" class="form-label">Force a Specific Capture Method</label>
          <select id="capture" class="form-select" v-model="config.capture">
            <option value="">Autodetect (recommended)</option>
            <option value="">DXGI</option>
            <option value="wgc">WGC</option>
          </select>
        </div>
        <div class="mb-3" v-if="platform === 'linux'">
=======
        <div class="mb-3" v-if="platform === 'windows' || platform === 'linux'">
>>>>>>> 6af07dfc
          <label for="capture" class="form-label">{{ $t('config.capture') }}</label>
          <select id="capture" class="form-select" v-model="config.capture">
            <option value="">{{ $t('_common.autodetect') }}</option>
            <option v-if="platform === 'linux'" value="nvfbc">NvFBC</option>
            <option v-if="platform === 'linux'" value="wlr">wlroots</option>
            <option v-if="platform === 'linux'" value="kms">KMS</option>
            <option v-if="platform === 'linux'" value="x11">X11</option>
            <option v-if="platform === 'windows'" value="ddx">Desktop Duplication API</option>
            <option v-if="platform === 'windows'" value="wgc">Windows.Graphics.Capture {{ $t('_common.beta') }}</option>
          </select>
          <div class="form-text">{{ $t('config.capture_desc') }}</div>
        </div>

        <!-- Encoder -->
        <div class="mb-3">
          <label for="encoder" class="form-label">{{ $t('config.encoder') }}</label>
          <select id="encoder" class="form-select" v-model="config.encoder">
            <option value="">{{ $t('_common.autodetect') }}</option>
            <option value="nvenc" v-if="platform === 'windows' || platform === 'linux'">NVIDIA NVENC</option>
            <option value="quicksync" v-if="platform === 'windows'">Intel QuickSync</option>
            <option value="amdvce" v-if="platform === 'windows'">AMD AMF/VCE</option>
            <option value="vaapi" v-if="platform === 'linux'">VA-API</option>
            <option value="videotoolbox" v-if="platform === 'macos'">VideoToolbox</option>
            <option value="software">{{ $t('config.encoder_software') }}</option>
          </select>
          <div class="form-text">{{ $t('config.encoder_desc') }}</div>
        </div>

      </div>

      <!-- NVIDIA NVENC Encoder Tab -->
      <div id="nvidia-nvenc-encoder" v-if="currentTab === 'nv'" class="config-page">
        <!-- Performance preset -->
        <div class="mb-3">
          <label for="nvenc_preset" class="form-label">{{ $t('config.nvenc_preset') }}</label>
          <select id="nvenc_preset" class="form-select" v-model="config.nvenc_preset">
            <option value="1">P1 {{ $t('config.nvenc_preset_1') }}</option>
            <option value="2">P2</option>
            <option value="3">P3</option>
            <option value="4">P4</option>
            <option value="5">P5</option>
            <option value="6">P6</option>
            <option value="7">P7 {{ $t('config.nvenc_preset_7') }}</option>
          </select>
          <div class="form-text">{{ $t('config.nvenc_preset_desc') }}</div>
        </div>

        <!-- Two-pass mode -->
        <div class="mb-3">
          <label for="nvenc_twopass" class="form-label">{{ $t('config.nvenc_twopass') }}</label>
          <select id="nvenc_twopass" class="form-select" v-model="config.nvenc_twopass">
            <option value="disabled">{{ $t('config.nvenc_twopass_disabled') }}</option>
            <option value="quarter_res">{{ $t('config.nvenc_twopass_quarter_res') }}</option>
            <option value="full_res">{{ $t('config.nvenc_twopass_full_res') }}</option>
          </select>
          <div class="form-text">{{ $t('config.nvenc_twopass_desc') }}</div>
        </div>

        <!-- Spatial AQ -->
        <div class="mb-3">
          <label for="nvenc_spatial_aq" class="form-label">{{ $t('config.nvenc_spatial_aq') }}</label>
          <select id="nvenc_spatial_aq" class="form-select" v-model="config.nvenc_spatial_aq">
            <option value="disabled">{{ $t('config.nvenc_spatial_aq_disabled') }}</option>
            <option value="enabled">{{ $t('config.nvenc_spatial_aq_enabled') }}</option>
          </select>
          <div class="form-text">{{ $t('config.nvenc_spatial_aq_desc') }}</div>
        </div>

        <!-- Single-frame VBV/HRD percentage increase -->
        <div class="mb-3">
          <label for="nvenc_vbv_increase" class="form-label">{{ $t('config.nvenc_vbv_increase') }}</label>
          <input type="number" min="0" max="400" class="form-control" id="nvenc_vbv_increase" placeholder="0"
            v-model="config.nvenc_vbv_increase" />
          <div class="form-text">
            {{ $t('config.nvenc_vbv_increase_desc') }}<br>
            <br>
            <a href="https://en.wikipedia.org/wiki/Video_buffering_verifier">VBV/HRD</a>
          </div>
        </div>

        <!-- Miscellaneous options -->
        <div class="accordion">
          <div class="accordion-item">
            <h2 class="accordion-header">
              <button class="accordion-button" type="button" data-bs-toggle="collapse"
                data-bs-target="#panelsStayOpen-collapseOne">
                {{ $t('config.misc') }}
              </button>
            </h2>
            <div id="panelsStayOpen-collapseOne" class="accordion-collapse collapse show"
              aria-labelledby="panelsStayOpen-headingOne">
              <div class="accordion-body">
                <!-- NVENC Realtime HAGS priority -->
                <div class="mb-3" v-if="platform === 'windows'">
                  <label for="nvenc_realtime_hags" class="form-label">{{ $t('config.nvenc_realtime_hags') }}</label>
                  <select id="nvenc_realtime_hags" class="form-select" v-model="config.nvenc_realtime_hags">
                    <option value="disabled">{{ $t('_common.disabled') }}</option>
                    <option value="enabled">{{ $t('_common.enabled_def') }}</option>
                  </select>
                  <div class="form-text">
                    {{ $t('config.nvenc_realtime_hags_desc') }}<br>
                    <br>
                    <a href="https://devblogs.microsoft.com/directx/hardware-accelerated-gpu-scheduling/">HAGS</a>
                  </div>
                </div>

                <!-- Prefer lower encoding latency over power savings -->
                <div class="mb-3" v-if="platform === 'windows'">
                  <label for="nvenc_latency_over_power" class="form-label">{{ $t('config.nvenc_latency_over_power') }}</label>
                  <select id="nvenc_latency_over_power" class="form-select" v-model="config.nvenc_latency_over_power">
                    <option value="disabled">{{ $t('_common.disabled') }}</option>
                    <option value="enabled">{{ $t('_common.enabled_def') }}</option>
                  </select>
                  <div class="form-text">{{ $t('config.nvenc_latency_over_power_desc') }}</div>
                </div>

                <!-- Present OpenGL/Vulkan on top of DXGI -->
                <div class="mb-3" v-if="platform === 'windows'">
                  <label for="nvenc_opengl_vulkan_on_dxgi" class="form-label">{{ $t('config.nvenc_opengl_vulkan_on_dxgi') }}</label>
                  <select id="nvenc_opengl_vulkan_on_dxgi" class="form-select" v-model="config.nvenc_opengl_vulkan_on_dxgi">
                    <option value="disabled">{{ $t('_common.disabled') }}</option>
                    <option value="enabled">{{ $t('_common.enabled_def') }}</option>
                  </select>
                  <div class="form-text">{{ $t('config.nvenc_opengl_vulkan_on_dxgi_desc') }}</div>
                </div>

                <!-- NVENC H264 CAVLC -->
                <div>
                  <label for="nvenc_h264_cavlc" class="form-label">{{ $t('config.nvenc_h264_cavlc') }}</label>
                  <select id="nvenc_h264_cavlc" class="form-select" v-model="config.nvenc_h264_cavlc">
                    <option value="disabled">{{ $t('_common.disabled_def') }}</option>
                    <option value="enabled">{{ $t('_common.enabled') }}</option>
                  </select>
                  <div class="form-text">{{ $t('config.nvenc_h264_cavlc_desc') }}</div>
                </div>
              </div>
            </div>
          </div>
        </div>
      </div>

      <!-- Intel QuickSync Encoder Tab -->
      <div id="intel-quicksync-encoder" v-if="currentTab === 'qsv'" class="config-page">
        <!-- QuickSync Preset -->
        <div class="mb-3">
          <label for="qsv_preset" class="form-label">{{ $t('config.qsv_preset') }}</label>
          <select id="qsv_preset" class="form-select" v-model="config.qsv_preset">
            <option value="veryfast">{{ $t('config.qsv_preset_veryfast') }}</option>
            <option value="faster">{{ $t('config.qsv_preset_faster') }}</option>
            <option value="fast">{{ $t('config.qsv_preset_fast') }}</option>
            <option value="medium">{{ $t('config.qsv_preset_medium') }}</option>
            <option value="slow">{{ $t('config.qsv_preset_slow') }}</option>
            <option value="slower">{{ $t('config.qsv_preset_slower') }}</option>
            <option value="slowest">{{ $t('config.qsv_preset_slowest') }}</option>
          </select>
        </div>

        <!-- QuickSync Coder (H264) -->
        <div class="mb-3">
          <label for="qsv_coder" class="form-label">{{ $t('config.qsv_coder') }}</label>
          <select id="qsv_coder" class="form-select" v-model="config.qsv_coder">
            <option value="auto">{{ $t('config.ffmpeg_auto') }}</option>
            <option value="cabac">{{ $t('config.coder_cabac') }}</option>
            <option value="cavlc">{{ $t('config.coder_cavlc') }}</option>
          </select>
        </div>

        <!-- Allow Slow HEVC Encoding -->
        <div class="mb-3">
          <label for="qsv_slow_hevc" class="form-label">{{ $t('config.qsv_slow_hevc') }}</label>
          <select id="qsv_slow_hevc" class="form-select" v-model="config.qsv_slow_hevc">
            <option value="disabled">{{ $t('_common.disabled_def') }}</option>
            <option value="enabled">{{ $t('_common.enabled') }}</option>
          </select>
          <div class="form-text">{{ $t('config.qsv_slow_hevc_desc') }}</div>
        </div>

      </div>

      <!-- AMD AMF Encoder Tab -->
      <div id="amd-amf-encoder" v-if="currentTab === 'amd'" class="config-page">
        <!-- AMF Quality -->
        <div class="mb-3">
          <label for="amd_quality" class="form-label">{{ $t('config.amd_quality') }}</label>
          <select id="amd_quality" class="form-select" v-model="config.amd_quality">
            <option value="speed">{{ $t('config.amd_quality_speed') }}</option>
            <option value="balanced">{{ $t('config.amd_quality_balanced') }}</option>
            <option value="quality">{{ $t('config.amd_quality_quality') }}</option>
          </select>
        </div>

        <!-- AMF Rate Control -->
        <div class="mb-3">
          <label for="amd_rc" class="form-label">{{ $t('config.amd_rc') }}</label>
          <select id="amd_rc" class="form-select" v-model="config.amd_rc">
            <option value="cqp">{{ $t('config.amd_rc_cqp') }}</option>
            <option value="vbr_latency">{{ $t('config.amd_rc_vbr_latency') }}</option>
            <option value="vbr_peak">{{ $t('config.amd_rc_vbr_peak') }}</option>
            <option value="cbr">{{ $t('config.amd_rc_cbr') }}</option>
          </select>
        </div>

        <!-- AMF Usage -->
        <div class="mb-3">
          <label for="amd_usage" class="form-label">{{ $t('config.amd_usage') }}</label>
          <select id="amd_usage" class="form-select" v-model="config.amd_usage">
            <option value="transcoding">{{ $t('config.amd_usage_transcoding') }}</option>
            <option value="webcam">{{ $t('config.amd_usage_webcam') }}</option>
            <option value="lowlatency">{{ $t('config.amd_usage_lowlatency') }}</option>
            <option value="ultralowlatency">{{ $t('config.amd_usage_ultralowlatency') }}</option>
          </select>
        </div>

        <!-- AMD Preanalysis -->
        <div class="mb-3">
          <label for="amd_preanalysis" class="form-label">{{ $t('config.amd_preanalysis') }}</label>
          <select id="amd_preanalysis" class="form-select" v-model="config.amd_preanalysis">
            <option value="disabled">{{ $t('_common.disabled_def') }}</option>
            <option value="enabled">{{ $t('_common.enabled') }}</option>
          </select>
        </div>

        <!-- AMD VBAQ -->
        <div class="mb-3">
          <label for="amd_vbaq" class="form-label">{{ $t('config.amd_vbaq') }}</label>
          <select id="amd_vbaq" class="form-select" v-model="config.amd_vbaq">
            <option value="disabled">{{ $t('_common.disabled') }}</option>
            <option value="enabled">{{ $t('_common.enabled_def') }}</option>
          </select>
        </div>

        <!-- AMF Coder (H264) -->
        <div class="mb-3">
          <label for="amd_coder" class="form-label">{{ $t('config.amd_coder') }}</label>
          <select id="amd_coder" class="form-select" v-model="config.amd_coder">
            <option value="auto">{{ $t('config.ffmpeg_auto') }}</option>
            <option value="cabac">{{ $t('config.coder_cabac') }}</option>
            <option value="cavlc">{{ $t('config.coder_cavlc') }}</option>
          </select>
        </div>
      </div>

      <!-- VideoToolbox Encoder Tab -->
      <div id="videotoolbox-encoder" v-if="currentTab === 'vt'" class="config-page">
        <!-- Presets -->
        <div class="mb-3">
          <label for="vt_coder" class="form-label">{{ $t('config.vt_coder') }}</label>
          <select id="vt_coder" class="form-select" v-model="config.vt_coder">
            <option value="auto">{{ $t('config.ffmpeg_auto') }}</option>
            <option value="cabac">{{ $t('config.coder_cabac') }}</option>
            <option value="cavlc">{{ $t('config.coder_cavlc') }}</option>
          </select>
        </div>
        <div class="mb-3">
          <label for="vt_software" class="form-label">{{ $t('config.vt_software') }}</label>
          <select id="vt_software" class="form-select" v-model="config.vt_software">
            <option value="auto">{{ $t('_common.auto') }}</option>
            <option value="disabled">{{ $t('_common.disabled') }}</option>
            <option value="allowed">{{ $t('config.vt_software_allowed') }}</option>
            <option value="forced">{{ $t('config.vt_software_forced') }}</option>
          </select>
        </div>
        <div class="mb-3">
          <label for="vt_realtime" class="form-label">{{ $t('config.vt_realtime') }}</label>
          <select id="vt_realtime" class="form-select" v-model="config.vt_realtime">
            <option value="enabled">{{ $t('_common.enabled') }}</option>
            <option value="disabled">{{ $t('_common.disabled') }}</option>
          </select>
        </div>
      </div>

      <!-- Software Encoder Tab -->
      <div id="software-encoder" v-if="currentTab === 'sw'" class="config-page">
        <div class="mb-3">
          <label for="sw_preset" class="form-label">{{ $t('config.sw_preset') }}</label>
          <select id="sw_preset" class="form-select" v-model="config.sw_preset">
            <option value="ultrafast">{{ $t('config.sw_preset_ultrafast') }}</option>
            <option value="superfast">{{ $t('config.sw_preset_superfast') }}</option>
            <option value="veryfast">{{ $t('config.sw_preset_veryfast') }}</option>
            <option value="faster">{{ $t('config.sw_preset_faster') }}</option>
            <option value="fast">{{ $t('config.sw_preset_fast') }}</option>
            <option value="medium">{{ $t('config.sw_preset_medium') }}</option>
            <option value="slow">{{ $t('config.sw_preset_slow') }}</option>
            <option value="slower">{{ $t('config.sw_preset_slower') }}</option>
            <option value="veryslow">{{ $t('config.sw_preset_veryslow') }}</option>
          </select>
          <div class="form-text">{{ $t('config.sw_preset_desc') }}</div>
        </div>

        <div class="mb-3">
          <label for="sw_tune" class="form-label">{{ $t('config.sw_tune') }}</label>
          <select id="sw_tune" class="form-select" v-model="config.sw_tune">
            <option value="film">{{ $t('config.sw_tune_film') }}</option>
            <option value="animation">{{ $t('config.sw_tune_animation') }}</option>
            <option value="grain">{{ $t('config.sw_tune_grain') }}</option>
            <option value="stillimage">{{ $t('config.sw_tune_stillimage') }}</option>
            <option value="fastdecode">{{ $t('config.sw_tune_fastdecode') }}</option>
            <option value="zerolatency">{{ $t('config.sw_tune_zerolatency') }}</option>
          </select>
          <div class="form-text">{{ $t('config.sw_tune_desc') }}</div>
        </div>
      </div>

    </div>

    <!-- Save and Apply buttons -->
    <div class="alert alert-success my-4" v-if="saved && !restarted">
      <b>{{ $t('_common.success') }}</b> {{ $t('config.apply_note') }}
    </div>
    <div class="alert alert-success my-4" v-if="restarted">
      <b>{{ $t('_common.success') }}</b> {{ $t('config.restart_note') }}
    </div>
    <div class="mb-3 buttons">
      <button class="btn btn-primary" @click="save">{{ $t('_common.save') }}</button>
      <button class="btn btn-success" @click="apply" v-if="saved && !restarted">{{ $t('_common.apply') }}</button>
    </div>

  </div>
</body>
<script type="module">
  import { createApp } from 'vue'
  import i18n from './locale.js'
  import Navbar from './Navbar.vue'

  const app = createApp({
    components: {
      Navbar
    },
    data() {
      return {
        platform: "",
        saved: false,
        restarted: false,
        config: null,
        fps: [],
        resolutions: [],
        currentTab: "general",
        resIn: "",
        fpsIn: "",
        global_prep_cmd: [],
        display_mode_remapping: [],
        tabs: [
          {
            id: "general",
            name: "General",
            options: {
              "locale": "en",
              "sunshine_name": "",
              "min_log_level": 2,
              "global_prep_cmd": "[]",
            },
          },
          {
            id: "input",
            name: "Input",
            options: {
              "controller": "enabled",
              "gamepad": "auto",
              "ds4_back_as_touchpad_click": "enabled",
              "motion_as_ds4": "enabled",
              "touchpad_as_ds4": "enabled",
              "back_button_timeout": -1,
              "keyboard": "enabled",
              "key_repeat_delay": 500,
              "key_repeat_frequency": 24.9,
              "always_send_scancodes": "enabled",
              "key_rightalt_to_key_win": "disabled",
              "mouse": "enabled",
              "high_resolution_scrolling": "enabled",
              "native_pen_touch": "enabled",
              "keybindings": "[0x10,0xA0,0x11,0xA2,0x12,0xA4]",  // todo: add this to UI
            },
          },
          {
            id: "av",
            name: "Audio/Video",
            options: {
              "audio_sink": "",
              "virtual_sink": "",
              "install_steam_audio_drivers": "enabled",
              "adapter_name": "",
              "output_name": "",
              "display_device_prep": "no_operation",
              "resolution_change": "automatic",
              "manual_resolution": "",
              "display_mode_remapping": "[]",
              "refresh_rate_change": "automatic",
              "manual_refresh_rate": "",
              "hdr_prep": "automatic",
              "resolutions": "[352x240,480x360,858x480,1280x720,1920x1080,2560x1080,2560x1440,3440x1440,1920x1200,3840x2160,3840x1600]",
              "fps": "[10,30,60,90,120]",
            },
          },
          {
            id: "network",
            name: "Network",
            options: {
              "upnp": "disabled",
              "address_family": "ipv4",
              "port": 47989,
              "origin_web_ui_allowed": "lan",
              "external_ip": "",
              "lan_encryption_mode": 0,
              "wan_encryption_mode": 1,
              "ping_timeout": 10000,
            },
          },
          {
            id: "files",
            name: "Config Files",
            options: {
              "file_apps": "",
              "credentials_file": "",
              "log_path": "",
              "pkey": "",
              "cert": "",
              "file_state": "",
            },
          },
          {
            id: "advanced",
            name: "Advanced",
            options: {
              "channels": 1,
              "fec_percentage": 20,
              "qp": 28,
              "min_threads": 2,
              "hevc_mode": 0,
              "av1_mode": 0,
              "capture": "",
              "encoder": "",
            },
          },
          {
            id: "nv",
            name: "NVIDIA NVENC Encoder",
            options: {
              "nvenc_preset": 1,
              "nvenc_twopass": "quarter_res",
              "nvenc_spatial_aq": "disabled",
              "nvenc_vbv_increase": 0,
              "nvenc_realtime_hags": "enabled",
              "nvenc_latency_over_power": "enabled",
              "nvenc_opengl_vulkan_on_dxgi": "enabled",
              "nvenc_h264_cavlc": "disabled",
            },
          },
          {
            id: "qsv",
            name: "Intel QuickSync Encoder",
            options: {
              "qsv_preset": "medium",
              "qsv_coder": "auto",
              "qsv_slow_hevc": "disabled",
            },
          },
          {
            id: "amd",
            name: "AMD AMF Encoder",
            options: {
              "amd_quality": "balanced",
              "amd_rc": "vbr_latency",
              "amd_usage": "ultralowlatency",
              "amd_preanalysis": "disabled",
              "amd_vbaq": "enabled",
              "amd_coder": "auto",
            },
          },
          {
            id: "vt",
            name: "VideoToolbox Encoder",
            options: {
              "vt_coder": "auto",
              "vt_software": "auto",
              "vt_realtime": "enabled",
            },
          },
          {
            id: "sw",
            name: "Software Encoder",
            options: {
              "sw_preset": "superfast",
              "sw_tune": "zerolatency",
            },
          },
        ],
      };
    },
    created() {
      fetch("/api/config")
        .then((r) => r.json())
        .then((r) => {
          this.config = r;
          this.platform = this.config.platform;

          var app = document.getElementById("app");
          if (this.platform === "windows") {
            this.tabs = this.tabs.filter((el) => {
              return el.id !== "vt";
            });
          }
          if (this.platform === "linux") {
            this.tabs = this.tabs.filter((el) => {
              return el.id !== "amd" && el.id !== "qsv" && el.id !== "vt";
            });
          }
          if (this.platform === "macos") {
            this.tabs = this.tabs.filter((el) => {
              return el.id !== "amd" && el.id !== "nv" && el.id !== "qsv";
            });
          }

          // remove values we don't want in the config file
          delete this.config.platform;
          delete this.config.status;
          delete this.config.version;

          // Populate default values from tabs options
          this.tabs.forEach(tab => {
            Object.keys(tab.options).forEach(optionKey => {
              if (this.config[optionKey] === undefined) {
                this.config[optionKey] = tab.options[optionKey];
              }
            });
          });

          this.fps = JSON.parse(this.config.fps);
          //Resolutions should be fixed because are not valid JSON
          let res = this.config.resolutions.substring(
            1,
            this.config.resolutions.length - 1
          );
          let resolutions = [];
          res.split(",").forEach((r) => resolutions.push(r.trim()));
          this.resolutions = resolutions;

          this.config.global_prep_cmd = this.config.global_prep_cmd || [];
          this.global_prep_cmd = JSON.parse(this.config.global_prep_cmd);

          this.config.display_mode_remapping = this.config.display_mode_remapping || [];
          this.display_mode_remapping = JSON.parse(this.config.display_mode_remapping);
        });
    },
    methods: {
      forceUpdate() {
        this.$forceUpdate()
      },
      serialize() {
        let nl = this.config === "windows" ? "\r\n" : "\n";
        this.config.resolutions =
          "[" +
          nl +
          "    " +
          this.resolutions.join("," + nl + "    ") +
          nl +
          "]";
        // remove quotes from values in fps
        this.config.fps = JSON.stringify(this.fps).replace(/"/g, "");
        this.config.global_prep_cmd = JSON.stringify(this.global_prep_cmd);
        this.config.display_mode_remapping = JSON.stringify(this.display_mode_remapping);
      },
      save() {
        this.saved = false;
        this.restarted = false;
        this.serialize();

        // create a temp copy of this.config to use for the post request
        let config = JSON.parse(JSON.stringify(this.config))

        // delete default values from this.config
        this.tabs.forEach(tab => {
          Object.keys(tab.options).forEach(optionKey => {
            let delete_value = false

            if (["resolutions", "fps", "global_prep_cmd", "display_mode_remapping"].includes(optionKey)) {
              let config_value, default_value

              if (optionKey === "resolutions") {
                let regex = /([\d]+x[\d]+)/g

                // Use a regular expression to find each value and replace it with a quoted version
                config_value = JSON.parse(config[optionKey].replace(regex, '"$1"')).toString()
                default_value = JSON.parse(tab.options[optionKey].replace(regex, '"$1"')).toString()
              } else {
                config_value = JSON.parse(config[optionKey])
                default_value = JSON.parse(tab.options[optionKey])
              }

              if (config_value === default_value) {
                delete_value = true
              }
            }

            // todo: add proper type checking
            if (String(config[optionKey]) === String(tab.options[optionKey])) {
              delete_value = true
            }

            if (delete_value) {
              delete config[optionKey]
            }
          });
        });

        return fetch("/api/config", {
          method: "POST",
          body: JSON.stringify(config),
        }).then((r) => {
          if (r.status === 200) {
            this.saved = true
            return this.saved
          }
          else {
            return false
          }
        });
      },
      apply() {
        this.saved = this.restarted = false;
        let saved = this.save();

        saved.then((result) => {
          if (result === true) {
            this.restarted = true;
            setTimeout(() => {
              this.saved = this.restarted = false;
            }, 5000);
            fetch("/api/restart", {
              method: "POST"
            });
          }
        });
      },
      add_global_prep_cmd() {
        let template = {
          do: "",
          undo: "",
        };

        if (this.platform === 'windows') {
          template = { ...template, elevated: false };
        }
        this.global_prep_cmd.push(template);
      },
      get_display_mode_remapping_type()
      {
        // Assuming here that at least one setting is set to "automatic"
        if (this.config.resolution_change !== 'automatic') {
          return "refresh_rate_only";
        }
        if (this.config.refresh_rate_change !== 'automatic') {
          return "resolution_only";
        }
        return "";
      },
      add_display_mode_remapping(type) {
        let template = {
          type: type,
          received_resolution: "",
          received_fps: "",
          final_resolution: "",
          final_refresh_rate: "",
        };

        this.display_mode_remapping.push(template);
      }
    },
    computed: {
      effectivePort() {
        // Convert config.port to a number.
        const port = +this.config?.port

        // Check if port is NaN or a falsy value (like 0, empty string, etc.).
        // If so, default to config port. Otherwise, use the value of port.
        return port ? port : 47989
      },
      displayDevices() {
        // "DISPLAY NAME: \\\\.\\DISPLAY1\nFRIENDLY NAME: F32D80U\nDEVICE STATE: PRIMARY\nHDR STATE: ENABLED"
        return this.config.display_devices.map(({device_id, data = ''}) => ({
          id: device_id,
          name: data.replace(/.*\nFRIENDLY NAME: (.*[^\n])*?\n.*\n.*/g, '$1'),
        }))
      },
    },
    mounted() {
      // Handle hashchange events
      const handleHash = () => {
        let hash = window.location.hash;
        if (hash) {
          // remove the # from the hash
          let stripped_hash = hash.substring(1);

          this.tabs.forEach(tab => {
            Object.keys(tab.options).forEach(key => {
              if (tab.id === stripped_hash || key === stripped_hash) {
                this.currentTab = tab.id;
              }
              if (key === stripped_hash) {
                // sleep for 2 seconds to allow the page to load
                setTimeout(() => {
                  let element = document.getElementById(stripped_hash);
                  if (element) {
                    window.location.hash = hash;
                  }
                }, 2000);
              }

              if (this.currentTab === tab.id) {
                // stop looping
                return true;
              }
            });
          });
        }
      };

      // Call handleHash for the initial load
      handleHash();

      // Add hashchange event listener
      window.addEventListener("hashchange", handleHash);
    },
  });

  //Wait for locale initialization, then render
  i18n().then(i18n => {
    app.use(i18n);
    app.mount('#app');
  });
</script><|MERGE_RESOLUTION|>--- conflicted
+++ resolved
@@ -888,19 +888,7 @@
         </div>
 
         <!-- Capture -->
-<<<<<<< HEAD
-        <div class="mb-3" v-if="platform === 'windows'">
-          <label for="capture" class="form-label">Force a Specific Capture Method</label>
-          <select id="capture" class="form-select" v-model="config.capture">
-            <option value="">Autodetect (recommended)</option>
-            <option value="">DXGI</option>
-            <option value="wgc">WGC</option>
-          </select>
-        </div>
-        <div class="mb-3" v-if="platform === 'linux'">
-=======
         <div class="mb-3" v-if="platform === 'windows' || platform === 'linux'">
->>>>>>> 6af07dfc
           <label for="capture" class="form-label">{{ $t('config.capture') }}</label>
           <select id="capture" class="form-select" v-model="config.capture">
             <option value="">{{ $t('_common.autodetect') }}</option>
