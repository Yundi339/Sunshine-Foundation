--- conflicted
+++ resolved
@@ -391,25 +391,12 @@
         <!-- Output Name -->
         <div class="mb-3" v-if="platform === 'windows'">
           <label for="output_name" class="form-label">{{ $t('config.output_name_win') }}</label>
-<<<<<<< HEAD
           <select id="output_name" class="form-select" v-model="config.output_name">
             <option value="">Autodetect</option>
             <option v-for="device in displayDevices" :value="device.id" :key="device.id">{{ device.name }}</option>
           </select>
           <div class="form-text">
             {{ $t('config.output_name_desc_win') }}<br>
-=======
-          <input type="text" class="form-control" id="output_name"
-            placeholder="{de9bb7e2-186e-505b-9e93-f48793333810}"
-            v-model="config.output_name" />
-          <div class="form-text">
-            <p style="white-space: pre-line">{{ $t('config.output_name_desc_win') }}</p>
-            <b>&nbsp;&nbsp;&nbsp;&nbsp;DEVICE ID: {de9bb7e2-186e-505b-9e93-f48793333810}</b><br>
-            <b>&nbsp;&nbsp;&nbsp;&nbsp;DISPLAY NAME: \\.\DISPLAY1</b><br>
-            <b>&nbsp;&nbsp;&nbsp;&nbsp;FRIENDLY NAME: ROG PG279Q</b><br>
-            <b>&nbsp;&nbsp;&nbsp;&nbsp;DEVICE STATE: PRIMARY</b><br>
-            <b>&nbsp;&nbsp;&nbsp;&nbsp;HDR STATE: UNKNOWN</b>
->>>>>>> c84b0992
           </div>
         </div>
         <div class="mb-3" v-if="platform === 'linux'">
@@ -435,11 +422,7 @@
             <h2 class="accordion-header">
               <button class="accordion-button" type="button" data-bs-toggle="collapse"
                 data-bs-target="#panelsStayOpen-collapseOne">
-<<<<<<< HEAD
-                Display device options
-=======
                 {{ $t('config.display_device_options_win') }}
->>>>>>> c84b0992
               </button>
             </h2>
             <div id="panelsStayOpen-collapseOne" class="accordion-collapse collapse show"
@@ -447,30 +430,6 @@
               <div class="accordion-body">
                 <div class="mb-3">
                   <label class="form-label">
-<<<<<<< HEAD
-                    Note about how settings are applied
-                  </label>
-                  <div class="form-text">
-                    Windows saves various display settings for each combination of currently active displays.<br>
-                    Sunshine applies changes to a display(-s) belonging to such a display combination.<br>
-                    If you disconnect a device which was active when Sunshine applied the settings, the changes will not be<br>
-                    reverted back unless the combination is active again by the time Sunshine tries to revert changes!<br>
-                    The same is true if you connect a new device and Windows decides to activate it, which will change<br>
-                    the active display combination.
-                  </div>
-                </div>
-                
-                <!-- Device display preparation -->
-                <div class="mb-3">
-                  <label for="display_device_prep" class="form-label">
-                    Display preparation
-                  </label>
-                  <select id="display_device_prep" class="form-select" v-model="config.display_device_prep">
-                    <option value="no_operation">Disabled</option>
-                    <option value="ensure_active">Activate the display automatically</option>
-                    <option value="ensure_primary">Activate the display automatically and make it a primary display</option>
-                    <option value="ensure_only_display">Deactivate other displays and activate only the specified display</option>
-=======
                     {{ $t('config.display_device_options_note_win') }}
                   </label>
                   <div class="form-text">
@@ -488,24 +447,12 @@
                     <option value="ensure_active">{{ $t('config.display_device_prep_ensure_active_win') }}</option>
                     <option value="ensure_primary">{{ $t('config.display_device_prep_ensure_primary_win') }}</option>
                     <option value="ensure_only_display">{{ $t('config.display_device_prep_ensure_only_display_win') }}</option>
->>>>>>> c84b0992
                   </select>
                 </div>
 
                 <!-- Resolution change -->
                 <div class="mb-3">
                   <label for="resolution_change" class="form-label">
-<<<<<<< HEAD
-                    Resolution change
-                  </label>
-                  <select id="resolution_change" class="form-select" v-model="config.resolution_change">
-                    <option value="no_operation">Disabled</option>
-                    <option value="automatic">Use resolution provided by the client</option>
-                    <option value="manual">Use manually entered resolution</option>
-                  </select>
-                  <div class="form-text" v-if="config.resolution_change === 'automatic' || config.resolution_change === 'manual'">
-                    "Optimize game settings" option must be enabled on the Moonlight client for this to work.
-=======
                     {{ $t('config.resolution_change_win') }}
                   </label>
                   <select id="resolution_change" class="form-select" v-model="config.resolution_change">
@@ -515,17 +462,12 @@
                   </select>
                   <div class="form-text" v-if="config.resolution_change === 'automatic' || config.resolution_change === 'manual'">
                     {{ $t('config.resolution_change_ogs_desc_win') }}
->>>>>>> c84b0992
                   </div>
 
                   <!-- Manual resolution -->
                   <div class="mt-2 ps-4" v-if="config.resolution_change === 'manual'">
                     <div class="form-text">
-<<<<<<< HEAD
-                      Enter the resolution to be used
-=======
                       {{ $t('config.resolution_change_manual_desc_win') }}
->>>>>>> c84b0992
                     </div>
                     <input type="text" class="form-control" id="manual_resolution" placeholder="2560x1440" v-model="config.manual_resolution" />
                   </div>
@@ -534,84 +476,37 @@
                 <!-- Refresh rate change -->
                 <div class="mb-3">
                   <label for="refresh_rate_change" class="form-label">
-<<<<<<< HEAD
-                    Refresh rate change
-                  </label>
-                  <select id="refresh_rate_change" class="form-select" v-model="config.refresh_rate_change">
-                    <option value="no_operation">Disabled</option>
-                    <option value="automatic">Use FPS value provided by the client</option>
-                    <option value="manual">Use manually entered refresh rate</option>
-=======
                     {{ $t('config.refresh_rate_change_win') }}
                   </label>
                   <select id="refresh_rate_change" class="form-select" v-model="config.refresh_rate_change">
                     <option value="no_operation">{{ $t('config.refresh_rate_change_no_operation_win') }}</option>
                     <option value="automatic">{{ $t('config.refresh_rate_change_automatic_win') }}</option>
                     <option value="manual">{{ $t('config.refresh_rate_change_manual_desc_win') }}</option>
->>>>>>> c84b0992
                   </select>
 
                   <!-- Manual refresh rate -->
                   <div class="mt-2 ps-4" v-if="config.refresh_rate_change === 'manual'">
                     <div class="form-text">
-<<<<<<< HEAD
-                      Enter the refresh rate to be used
-                    </div>
-                    <input type="text" class="form-control" id="manual_refresh_rate" placeholder="59.95 or 60" v-model="config.manual_refresh_rate" />
-=======
                       {{ $t('config.refresh_rate_change_manual_desc_win') }}
                     </div>
                     <input type="text" class="form-control" id="manual_refresh_rate" placeholder="59.95" v-model="config.manual_refresh_rate" />
->>>>>>> c84b0992
                   </div>
                 </div>
 
                 <!-- HDR preparation -->
                 <div class="mb-3">
                   <label for="hdr_prep" class="form-label">
-<<<<<<< HEAD
-                    HDR state change
-                  </label>
-                  <select id="hdr_prep" class="form-select" v-model="config.hdr_prep">
-                    <option value="no_operation">Disabled</option>
-                    <option value="automatic">Switch on/off the HDR mode as requested by the client</option>
-=======
                     {{ $t('config.hdr_prep_win') }}
                   </label>
                   <select id="hdr_prep" class="form-select" v-model="config.hdr_prep">
                     <option value="no_operation">{{ $t('config.hdr_prep_no_operation_win') }}</option>
                     <option value="automatic">{{ $t('config.hdr_prep_automatic_win') }}</option>
->>>>>>> c84b0992
                   </select>
                 </div>
 
                 <!-- Display mode remapping -->
                 <div class="mb-3" v-if="config.resolution_change === 'automatic' || config.refresh_rate_change === 'automatic'">
                   <label for="display_mode_remapping" class="form-label">
-<<<<<<< HEAD
-                    Remap display modes
-                  </label>
-                  <div id="display_mode_remapping" class="d-flex flex-column">
-                    <div class="form-text">
-                      Specify how a specific resolution and/or refresh rate should be remapped to other values.<br>
-                      You can stream at lower resolution, while rendering at higher resolution on host for a supersampling effect.<br>
-                      Or you can stream at higher FPS while limiting the host to the lower refresh rate.<br>
-                      Matching is performed top to bottom. Once the entry is matched, others are no longer checked, but still validated.
-                      <template v-if="get_display_mode_remapping_type() === ''">
-                        <br>
-                        <br>
-                        At least one "received" and one "final" value must be specified.<br>
-                        Empty field in "received" section means "match any". Empty field in "final" section means "keep received value".<br>
-                        You can match specific FPS value to specific resolution if you wish so...<br>
-                        <br>
-                        Note: if "Optimize game settings" option is not enabled on the Moonlight client, the rows containing resolution value(-s) are ignored.
-                      </template>
-                      <template v-if="get_display_mode_remapping_type() === 'resolution_only'">
-                        <br>
-                        <br>
-                        Note: if "Optimize game settings" option is not enabled on the Moonlight client, the remapping is disabled.
-                      </template>
-=======
                     {{ $t('config.display_mode_remapping_win') }}
                   </label>
                   <div id="display_mode_remapping" class="d-flex flex-column">
@@ -619,7 +514,6 @@
                       <p style="white-space: pre-line">{{ $t('config.display_mode_remapping_desc_win') }}</p>
                       <p v-if="get_display_mode_remapping_type() === ''" style="white-space: pre-line">{{ $t('config.display_mode_remapping_default_mode_desc_win') }}</p>
                       <p v-if="get_display_mode_remapping_type() === 'resolution_only'" style="white-space: pre-line">{{ $t('config.display_mode_remapping_resolution_only_mode_desc_win') }}</p>
->>>>>>> c84b0992
                     </div>
 
                     <!--
@@ -635,26 +529,15 @@
                     60 -> 90
                     30 -> 60
 
-<<<<<<< HEAD
-                    and if the user want the second entry, he would have to remove the first one, which would be valid in other config combination.
-=======
                     and if the user wants the second entry, he would have to remove the first one, which would be valid in other config combination.
->>>>>>> c84b0992
                     -->
                     <table class="table" v-if="display_mode_remapping.filter((value) => value.type === get_display_mode_remapping_type()).length > 0">
                       <thead>
                         <tr>
-<<<<<<< HEAD
-                          <th scope="col" v-if="get_display_mode_remapping_type() !== 'refresh_rate_only'">Received resolution</th>
-                          <th scope="col" v-if="get_display_mode_remapping_type() !== 'resolution_only'">Received FPS</th>
-                          <th scope="col" v-if="get_display_mode_remapping_type() !== 'refresh_rate_only'">Final resolution</th>
-                          <th scope="col" v-if="get_display_mode_remapping_type() !== 'resolution_only'">Final refresh rate</th>
-=======
                           <th scope="col" v-if="get_display_mode_remapping_type() !== 'refresh_rate_only'">{{ $t('config.display_mode_remapping_received_resolution_win') }}</th>
                           <th scope="col" v-if="get_display_mode_remapping_type() !== 'resolution_only'">{{ $t('config.display_mode_remapping_received_fps_win') }}</th>
                           <th scope="col" v-if="get_display_mode_remapping_type() !== 'refresh_rate_only'">{{ $t('config.display_mode_remapping_final_resolution_win') }}</th>
                           <th scope="col" v-if="get_display_mode_remapping_type() !== 'resolution_only'">{{ $t('config.display_mode_remapping_final_refresh_rate_win') }}</th>
->>>>>>> c84b0992
                           <th scope="col"></th>
                         </tr>
                       </thead>
@@ -662,18 +545,6 @@
                         <tr v-for="(c, i) in display_mode_remapping">
                           <template v-if="c.type === '' && c.type === get_display_mode_remapping_type()">
                             <td>
-<<<<<<< HEAD
-                              <input type="text" class="form-control monospace" v-model="c.received_resolution" placeholder="1920x1080 (optional)" />
-                            </td>
-                            <td>
-                              <input type="text" class="form-control monospace" v-model="c.received_fps" placeholder="60 (optional)" />
-                            </td>
-                            <td>
-                              <input type="text" class="form-control monospace" v-model="c.final_resolution" placeholder="2560x1440 (optional)" />
-                            </td>
-                            <td>
-                              <input type="text" class="form-control monospace" v-model="c.final_refresh_rate" placeholder="119.95 or 120 (optional)" />
-=======
                               <input type="text" class="form-control monospace" v-model="c.received_resolution" :placeholder="`1920x1080 (${$t('config.display_mode_remapping_optional')})`" />
                             </td>
                             <td>
@@ -684,7 +555,6 @@
                             </td>
                             <td>
                               <input type="text" class="form-control monospace" v-model="c.final_refresh_rate" :placeholder="`119.95 (${$t('config.display_mode_remapping_optional')})`" />
->>>>>>> c84b0992
                             </td>
                             <td>
                               <button class="btn btn-danger" @click="display_mode_remapping.splice(i,1)">
@@ -710,11 +580,7 @@
                               <input type="text" class="form-control monospace" v-model="c.received_fps" placeholder="60" />
                             </td>
                             <td>
-<<<<<<< HEAD
-                              <input type="text" class="form-control monospace" v-model="c.final_refresh_rate" placeholder="119.95 or 120" />
-=======
                               <input type="text" class="form-control monospace" v-model="c.final_refresh_rate" placeholder="119.95" />
->>>>>>> c84b0992
                             </td>
                             <td>
                               <button class="btn btn-danger" @click="display_mode_remapping.splice(i,1)">
