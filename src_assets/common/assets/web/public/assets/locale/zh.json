{
  "_common": {
    "apply": "应用",
    "auto": "自动",
    "autodetect": "自动检测 (推荐)",
    "beta": "(测试版)",
    "cancel": "取消",
    "disabled": "禁用",
<<<<<<< HEAD
    "disabled_def": "禁用（默认)",
=======
    "disabled_def": "禁用（默认）",
    "dismiss": "关闭",
>>>>>>> f3abf59f
    "do_cmd": "打开时执行命令",
    "elevated": "提权运行",
    "enabled": "启用",
    "enabled_def": "启用（默认）",
    "error": "错误！",
    "note": "注：",
    "password": "密码",
    "run_as": "以管理员身份运行",
    "save": "保存",
    "see_more": "查看更多",
    "success": "成功！",
    "undo_cmd": "退出应用时执行命令",
    "username": "用户名",
    "warning": "警告！"
  },
  "apps": {
    "actions": "操作",
    "add_cmds": "添加命令",
    "add_new": "添加新应用",
    "app_name": "应用名称",
    "app_name_desc": "在 Moonlight 显示的应用名称",
    "applications_desc": "只有重启客户端时应用列表才会被刷新",
    "applications_title": "应用",
    "auto_detach": "启动串流后应用突然关闭时不退出串流",
    "auto_detach_desc": "这将尝试自动检测启动器类型的应用程序，这些应用程序会在启动另一个程序或自身实例后迅速关闭。当检测到启动器类型的应用程序时，它将被视为独立的应用程序。",
    "cmd": "命令",
    "cmd_desc": "要启动的主要应用程序。如果为空，将不会启动任何应用程序。",
    "cmd_note": "如果命令中可执行文件的路径包含空格，则必须用引号括起来。",
    "cmd_prep_desc": "此应用运行前/后要运行的命令列表。如果任何前置命令失败，应用的启动过程将被中止。",
    "cmd_prep_name": "命令准备工作",
    "covers_found": "找到的封面",
    "delete": "删除",
    "detached_cmds": "独立命令",
    "detached_cmds_add": "添加独立命令",
    "detached_cmds_desc": "要在后台运行的命令列表。",
    "detached_cmds_note": "如果命令可执行文件的路径包含空格，您必须在引号里将其贴出。",
    "edit": "编辑",
    "env_app_id": "应用 ID",
    "env_app_name": "应用名称",
    "env_client_audio_config": "客户端请求的音频配置 (2.0/5.1/7.1)",
    "env_client_enable_sops": "客户端请求自动更改游戏设置以实现最佳串流效果 (布尔值)",
    "env_client_fps": "客户端请求的帧率 (int)",
    "env_client_gcmap": "客户端请求的游戏手柄掩码，采用 bitset/bitfield 格式 (int)",
    "env_client_hdr": "HDR 已被客户端启用 (true/false)",
    "env_client_height": "客户端请求的分辨率的高度 (int)",
    "env_client_host_audio": "客户端请求在主机播放声音 (true/false)",
    "env_client_width": "客户端请求的分辨率的宽度 (int)",
    "env_displayplacer_example": "示例 - 使用 displayplacer 自动更改分辨率：",
    "env_qres_example": "示例 - 使用 QRes 自动更改分辨率：",
    "env_qres_path": "QRes 路径",
    "env_var_name": "变量名称",
    "env_vars_about": "关于环境变量",
    "env_vars_desc": "默认情况下，以下的环境变量均可在上方调用",
    "env_xrandr_example": "示例 - 使用 Xrandr 自动更改分辨率：",
    "exit_timeout": "退出超时",
    "exit_timeout_desc": "请求退出时，等待所有应用进程正常关闭的秒数。 如果未设置，默认等待5秒钟。如果设置为零或负值，应用程序将立即终止。",
    "find_cover": "查找封面",
    "global_prep_desc": "启用/禁用此应用程序的全局预览命令。",
    "global_prep_name": "全局预处理命令",
    "image": "图片",
    "image_desc": "发送到客户端的应用程序图标/图片/图像的路径。图片必须是 PNG 文件。如果未设置，Sunshine 将发送默认图片。",
    "loading": "加载中...",
    "name": "名称",
    "output_desc": "存储命令输出的文件，如果未指定，输出将被忽略",
    "output_name": "输出",
    "run_as_desc": "这可能是某些需要管理员权限才能正常运行的应用程序所必需的。",
    "wait_all": "继续串流直到所有应用进程终止",
    "wait_all_desc": "这将继续串流直到应用程序启动的所有进程终止。 当未选中时，串流将在初始应用进程终止时停止，即使其他应用进程仍在运行。",
    "working_dir": "工作目录",
    "working_dir_desc": "应传递给进程的工作目录。例如，某些应用程序使用工作目录搜索配置文件。如果不设置，Sunshine 将默认使用命令的父目录"
  },
  "config": {
    "adapter_name": "适配器名称",
    "adapter_name_desc_linux_1": "手动指定用于捕获的 GPU。",
    "adapter_name_desc_linux_2": "找到所有能够使用 VAAPI 的设备",
    "adapter_name_desc_linux_3": "用上面的设备替换``renderD129``，列出设备的名称和功能。要获得 Sunshine 的支持，设备至少需要具备以下功能：",
    "adapter_name_desc_windows": "手动指定用于捕获的 GPU 。如果未设置，GPU 将被自动选择。 我们强烈建议将此字段留空以使用自动的 GPU 选择！注意：此GPU 必须连接并开启显示器。 可以使用以下命令找到适当的值：",
    "adapter_name_placeholder_windows": "Radeon RX 580系列",
    "add": "添加",
    "address_family": "IP 地址族",
    "address_family_both": "IPv4+IPv6",
    "address_family_desc": "设置 Sunshine 使用的 IP 地址族",
    "address_family_ipv4": "仅 IPv4",
    "always_send_scancodes": "总是发送键盘扫描码",
    "always_send_scancodes_desc": "发送键盘扫描码可增强与游戏和应用程序的兼容性，但可能会导致某些不使用美式英语键盘布局的客户端键盘输入不正确。如果键盘输入在某些应用程序中完全不工作，请启用。如果客户端上的按键在主机上产生错误输入，则禁用。",
    "amd_coder": "AMF 编码器 (H264)",
    "amd_coder_desc": "允许您选择用于优先质量或编码速度的缠绕编码。 H.264。",
    "amd_enforce_hrd": "AMF 推测参考解码器 (HRD)",
    "amd_enforce_hrd_desc": "增强对码率控制的限制，以满足假想参考解码器（HRD）模型的要求。 这可以大大降低超过指定码率限制的可能，但可能导致编码伪影或降低在某些显卡上的编码质量。",
    "amd_preanalysis": "AMF 预分析",
    "amd_preanalysis_desc": "启用码率控制预分析，可能会以增加编码延迟为代价提高质量。",
    "amd_quality": "AMF 质量",
    "amd_quality_balanced": "balanced -- 平衡（默认）",
    "amd_quality_desc": "这将控制编码速度和质量之间的平衡。",
    "amd_quality_group": "AMF 质量设置",
    "amd_quality_quality": "quality -- 偏好质量",
    "amd_quality_speed": "speed -- 偏好速度",
    "amd_rc": "AMF 码率控制",
    "amd_rc_cbr": "cbr -- 恒定比特率（在启用HDR时推荐）",
    "amd_rc_cqp": "cqp -- 恒定 QP 模式",
    "amd_rc_desc": "这将控制码率控制方法，确保我们不超过客户端比特率限制。 “cqp”不适合于比特率限制，除“vbr_latency”之外的其他选项依赖于HRD（假想参考解码器）限制来防止比特率超过限制。",
    "amd_rc_group": "AMF 码率控制设置",
    "amd_rc_vbr_latency": "vbr_latency -- 考虑延迟的可变比特率（在禁用HDR时推荐使用；默认）",
<<<<<<< HEAD
    "amd_rc_vbr_peak": "vbr_峰值——受限变量峰值",
=======
    "amd_rc_vbr_peak": "vbr_peak -- 受峰值限制的可变比特率",
>>>>>>> f3abf59f
    "amd_usage": "AMF 工作模式",
    "amd_usage_desc": "设置基本编码配置文件。 以下列出的所有选项将覆盖使用情况简介的子集，但是应用到了其他不可配置的隐藏设置。",
    "amd_usage_lowlatency": "lowlatency -- 低延迟（最快）",
    "amd_usage_lowlatency_high_quality": "lowlatency_high_quality -- 低延迟、高质量（快速）",
    "amd_usage_transcoding": "transcoding -- 转码（最慢）",
    "amd_usage_ultralowlatency": "ultralowlatency -- 超低延迟（最快）",
    "amd_usage_webcam": "webcam -- 网络摄像头（慢）",
    "amd_vbaq": "AMF 基于方差的自适应量化 (VBAQ)",
    "amd_vbaq_desc": "人的视觉系统通常对高成形地区的艺术品不太敏感。 在 VBAQ 模式下，像素差异用于表示空间纹理的复杂性，使编码器能够将更多的比特分配给较平的区域。 启用此功能可提高主观视觉品质及一些内容。",
    "apply_note": "点击“应用”重启 Sunshine 并应用更改。这将终止任何正在运行的会话。",
    "audio_sink": "音频输出设备",
    "audio_sink_desc_linux": "手动指定需要抓取的音频输出设备。如果您没有指定此变量，PulseAudio 将选择默认监测设备。 您可以使用以下任何命令找到音频输出设备的名称：",
    "audio_sink_desc_macos": "手动指定需要抓取的音频输出设备。由于系统限制，Sunshine 在 macOS 上只能访问麦克风。 使用 Soundflow 或 BlackHole 来串流系统音频。",
    "audio_sink_desc_windows": "手动指定要抓取的特定音频设备。如果未设置，则自动选择该设备。 我们强烈建议将此字段留空以使用自动选择设备！ 如果您有多个具有相同名称的音频设备，您可以使用以下命令获取设备ID：",
    "audio_sink_placeholder_macos": "BlackHole 2ch",
<<<<<<< HEAD
    "audio_sink_placeholder_windows": "扬声器(高定义音频设备)",
=======
    "audio_sink_placeholder_windows": "扬声器（High Definition Audio Device）",
>>>>>>> f3abf59f
    "av1_mode": "AV1 支持",
    "av1_mode_0": "Sunshine 将基于编码器能力通告对 AV1 的支持（推荐）",
    "av1_mode_1": "Sunshine 将不会通告对 AV1 的支持",
    "av1_mode_2": "Sunshine 将通告 AV1 Main 8-bit 配置支持",
    "av1_mode_3": "Sunshine 将通告 AV1 Main 8-bit 和 10-bit (HDR) 配置支持",
    "av1_mode_desc": "允许客户端请求 AV1 Main 8-bit 或 10-bit 视频流。AV1 的编码对 CPU 的要求较高，因此在使用软件编码时，启用此功能可能会降低性能。",
    "back_button_timeout": "主页/导航按钮模拟超时",
    "back_button_timeout_desc": "如果按住“返回/选择”按钮达指定的毫秒数，将模拟按下“主页/导航”按钮。如果设置值小于 0（默认值），则按住“返回/选择”按钮不会模拟按下“主页/导航”按钮。",
    "capture": "强制特定捕获方法",
    "capture_desc": "在自动模式下，Sunshine 将使用第一个能正常工作的模式。NvFBC 需要已打补丁的 Nvidia 驱动程序。",
    "cert": "证书",
    "cert_desc": "用于 Web UI 和 Moonlilght 客户端配对的证书。为了最佳兼容性，这应该是一个 RSA-2048 公钥。",
    "channels": "最多同时连接客户端数",
    "channels_desc_1": "Sunshine 允许多个客户端同时共享一个串流会话。",
    "channels_desc_2": "某些硬件编码器可能存在限制，在编码多条流时会降低性能。",
    "coder_cabac": "cabac -- 上下文自适应二进制算术编码- 较高质量",
    "coder_cavlc": "cavlc -- 上下文适应变量编码 - 更快解码",
    "configuration": "配置",
    "controller": "启用游戏手柄输入",
    "controller_desc": "允许客户端使用游戏手柄控制主机系统",
    "credentials_file": "凭据文件",
    "credentials_file_desc": "将用户名/密码与 Sunshine 的状态文件分开保存。",
    "display_device_options_note_desc_windows": "Windows 会记忆当前活动显示器的每个组合的各种显示设置。\nSunshine 的设置是应用这些组合状态。\n如果断开 Sunshine 应用设置时处于活动状态的设备，则无法恢复预期的显示组合状态，除非在 Sunshine 尝试恢复更改时可以再次激活该组合。\n若不慎应用了错误的设置导致实体显示器无法显示，可在sunshine故障排除页面中重置记忆显示设备设置，或在非串流下按两次 WIN+P 直到实体显示器恢复显示。",
    "display_device_options_note_windows": "如何设置串流开始/退出时的显示器组合态",
    "display_device_options_windows": "显示设备设置",
    "display_device_prep_ensure_active_windows": "自动激活指定显示器",
    "display_device_prep_ensure_only_display_windows": "禁用其他显示器，只启用指定显示器",
    "display_device_prep_ensure_primary_windows": "自动激活指定显示器并设置为主显示器",
    "display_device_prep_no_operation_windows": "无操作",
    "display_device_prep_windows": "串流时显示器组合状态设定",
    "display_mode_remapping_default_mode_desc_windows": "At least one \"received\" and one \"final\" value must be specified.\nEmpty field in \"received\" section means \"match any\". Empty field in \"final\" section means \"keep received value\".\nYou can match specific FPS value to specific resolution if you wish so...\n\nNote: if \"Optimize game settings\" option is not enabled on the Moonlight client, the rows containing resolution value(-s) are ignored.",
    "display_mode_remapping_desc_windows": "Specify how a specific resolution and/or refresh rate should be remapped to other values.\nYou can stream at lower resolution, while rendering at higher resolution on host for a supersampling effect.\nOr you can stream at higher FPS while limiting the host to the lower refresh rate.\nMatching is performed top to bottom. Once the entry is matched, others are no longer checked, but still validated.",
    "display_mode_remapping_final_refresh_rate_windows": "Final refresh rate",
    "display_mode_remapping_final_resolution_windows": "Final resolution",
    "display_mode_remapping_optional": "optional",
    "display_mode_remapping_received_fps_windows": "Received FPS",
    "display_mode_remapping_received_resolution_windows": "Received resolution",
    "display_mode_remapping_resolution_only_mode_desc_windows": "Note: if \"Optimize game settings\" option is not enabled on the Moonlight client, the remapping is disabled.",
    "display_mode_remapping_windows": "Remap display modes",
    "ds4_back_as_touchpad_click": "映射回/选择触摸板点击",
<<<<<<< HEAD
    "ds4_back_as_touchpad_click_desc": "强制使用 DS4 仿真时，地图返回/选择触摸板点击",
    "encoder": "强制指定编码器",
    "encoder_desc": "强制指定一个特定编码器，否则 Sunshine 将选择最佳可用选项。 注意：如果您在 Windows 上指定了硬件编码器，它必须匹配连接显示器的 GPU。",
    "encoder_software": "软件编码",
=======
    "ds4_back_as_touchpad_click_desc": "强制使用 DS4 模拟时，将“返回”/“选择”映射到触摸板点击",
    "encoder": "强制指定编码器",
    "encoder_desc": "强制指定一个特定编码器，否则 Sunshine 将选择最佳可用选项。注意：如果您在 Windows 上指定了硬件编码器，它必须匹配连接显示器的 GPU。",
    "encoder_software": "软件",
>>>>>>> f3abf59f
    "external_ip": "外部 IP",
    "external_ip_desc": "如果没有指定外部 IP 地址，Sunshine 将自动检测外部 IP",
    "fec_percentage": "FEC (前向纠错) 参数",
    "fec_percentage_desc": "每个视频帧中的错误纠正数据包百分比。较高的值可纠正更多的网络数据包丢失，但代价是增加带宽使用量。",
    "ffmpeg_auto": "auto -- 由 ffmpeg 决定（默认）",
    "file_apps": "应用程序配置文件",
    "file_apps_desc": "Sunshine 保存应用程序配置的文件。",
    "file_state": "实时状态文件",
    "file_state_desc": "Sunshine 保存当前状态的文件",
    "fps": "通告 FPS",
    "gamepad": "模拟游戏手柄类型",
    "gamepad_auto": "自动选择选项",
    "gamepad_desc": "选择要在主机上模拟的游戏手柄类型",
    "gamepad_ds4": "DS4 (PS4)",
    "gamepad_ds5": "DS5 (PS5)",
    "gamepad_switch": "Nintendo Pro (Switch)",
    "gamepad_manual": "DS4 手柄手动配置选项",
    "gamepad_x360": "X360 (Xbox 360)",
    "gamepad_xone": "Xone (Xbox O1)",
    "global_prep_cmd": "命令准备工作",
    "global_prep_cmd_desc": "任何应用运行前/后要运行的命令列表。如果任何前置命令失败，应用的启动过程将被中止。",
    "hevc_mode": "HEVC 支持",
    "hevc_mode_0": "根据编码器功能，阳光将为HEVC提供支持广告(推荐)",
    "hevc_mode_1": "Sunshine 将不会通告对 HEVC 的支持",
    "hevc_mode_2": "Sunshine 将通告 HEVC Main 配置支持",
    "hevc_mode_3": "Sunshine 将通告 HEVC Main 和 Main10 (HDR) 配置支持",
    "hevc_mode_desc": "允许客户端请求HEVC 主流或 HEVC Main10 视频流。 HEVC更需要编码，因此在使用软件编码时可能降低性能。",
    "high_resolution_scrolling": "高分辨率鼠标滚动支持",
    "high_resolution_scrolling_desc": "启用后，Sunshine 将透传来自 Moonlight 客户端的高分辨率滚动事件。对于那些使用高分辨率滚动事件时滚动速度过快的旧版应用程序来说，禁用此功能非常有用。",
    "install_steam_audio_drivers": "安装 Steam 音频驱动程序",
    "install_steam_audio_drivers_desc": "如果安装了 Steam，则会自动安装 Steam Streaming Speakers 驱动程序，以支持 5.1/7.1 环绕声和主机音频静音。",
    "key_repeat_delay": "按键重复延迟",
    "key_repeat_delay_desc": "控制按键重复的速度。重复按键前的初始延迟（毫秒）。",
    "key_repeat_frequency": "按键重复频率",
    "key_repeat_frequency_desc": "按键每秒重复的次数。此配置选项支持小数。",
<<<<<<< HEAD
    "key_rightalt_to_key_windows": "将右Alt 键映射到 Windows 键",
=======
    "key_rightalt_to_key_windows": "将右 Alt 键映射到 Windows 键",
>>>>>>> f3abf59f
    "key_rightalt_to_key_win_desc": "您可能无法直接从 Moonlight 发送 Windows 键。在这种情况下，让 Sunshine 认为右 Alt 键是 Windows 键可能会很有用。",
    "keyboard": "启用键盘输入",
    "keyboard_desc": "允许客户端使用键盘控制主机系统",
    "lan_encryption_mode": "局域网加密模式",
    "lan_encryption_mode_1": "为支持的客户端启用",
    "lan_encryption_mode_2": "强制所有客户端使用",
    "lan_encryption_mode_desc": "这决定了在您的本地网络串流时是否加密。加密会降低串流性能，尤其是在性能较弱的主机和客户端上。",
    "locale": "本地化",
    "locale_desc": "用于 Sunshine 用户界面的本地化设置。",
    "log_level": "日志级别",
    "log_level_0": "详细 (Verbose)",
    "log_level_1": "调试 (Debug)",
    "log_level_2": "信息 (Info)",
    "log_level_3": "警告 (Warning)",
    "log_level_4": "错误 (Error)",
    "log_level_5": "致命 (Fatal)",
    "log_level_6": "无 (None)",
    "log_level_desc": "打印到标准输出的最小日志级别",
    "log_path": "日志文件路径",
    "log_path_desc": "Sunshine 当前日志存储的文件。",
<<<<<<< HEAD
=======
    "min_fps_factor": "帧率最小帧率",
    "min_fps_factor_desc": "阳光将使用此系数来计算帧之间的最小时间。 当流媒体主要静态内容时，稍微增加此值可能会有帮助。更高的值会消耗更多的带宽。",
>>>>>>> f3abf59f
    "min_threads": "最低 CPU 线程数",
    "min_threads_desc": "提高该值会略微降低编码效率，但为了获得更多的 CPU 内核用于编码，通常是值得的。理想值是在您的硬件配置上以所需的串流设置进行可靠编码的最低值。",
    "misc": "杂项选项",
    "motion_as_ds4": "如果客户端报告游戏手柄存在陀螺仪，则模拟一个 DS4 游戏手柄",
    "motion_as_ds4_desc": "如果禁用，则在选择游戏手柄类型时不会考虑陀螺仪的存在。",
    "mouse": "启用鼠标输入",
    "mouse_desc": "允许客户端使用鼠标控制主机系统",
    "native_pen_touch": "原生笔/触摸支持",
    "native_pen_touch_desc": "启用后，Sunshine 将透传来自 Moonlight 客户端的原生笔/触控事件。对于不支持原生笔/触控的旧版应用程序来说，禁用此功能非常有用。",
    "notify_pre_releases": "预发布通知",
<<<<<<< HEAD
    "notify_pre_releases_desc": "是否收到新的日光预发布版本通知",
=======
    "notify_pre_releases_desc": "是否接收 Sunshine 新预发布版本的通知",
>>>>>>> f3abf59f
    "nvenc_h264_cavlc": "在 H.264 中，偏向 CAVLC 而不是 CABAC",
    "nvenc_h264_cavlc_desc": "一种更简单的熵编码形式。相同质量的情况下，CAVLC 需要增加 10% 的比特率。只适用于非常老旧的解码设备。",
    "nvenc_latency_over_power": "倾向于较低的编码延迟而不是省电",
    "nvenc_latency_over_power_desc": "Sunshine 在串流时请求最高的 GPU 核心频率，以降低编码延迟。 不建议禁用它，因为这会大大增加编码延迟。",
    "nvenc_opengl_vulkan_on_dxgi": "在 DXGI 基础上呈现 OpenGL/Vulkan",
    "nvenc_opengl_vulkan_on_dxgi_desc": "Sunshine 无法以满帧速率捕获不处于DXGI顶部的全屏 OpenGL 和 Vulkan 程序。这是系统范围的设置，会在 Sunshine 程序退出时恢复。",
    "nvenc_preset": "性能预设",
    "nvenc_preset_1": "（最快，默认）",
    "nvenc_preset_7": "（最慢）",
    "nvenc_preset_desc": "数字越大，压缩效果（给定比特率下的质量）越好，但代价是编码延迟增加。建议仅在受网络或解码器限制时更改，否则可通过提高比特率达到类似效果。",
    "nvenc_realtime_hags": "在硬件加速 GPU 调度中使用实时优先级",
    "nvenc_realtime_hags_desc": "目前，当启用 HAGS、使用实时优先级且 VRAM 利用率接近最大值时，NVIDIA 驱动程序可能会冻结编码器。禁用该选项可将优先级降至高，从而避免冻结，但代价是在 GPU 负载较高时捕捉性能会降低。",
    "nvenc_spatial_aq": "Spatial AQ",
    "nvenc_spatial_aq_desc": "将较高的 QP 值分配给视频的平场区域。建议在以较低的比特率进行串流时启用。",
    "nvenc_spatial_aq_disabled": "禁用（更快，默认）",
    "nvenc_spatial_aq_enabled": "启用（较慢）",
    "nvenc_twopass": "二次编码模式",
    "nvenc_twopass_desc": "添加二次编码。这样可以检测到更多的运动矢量，更好地分配整个帧的比特率，并更能防止比特率超过限制。不建议禁用它，因为这会导致偶尔的比特率超限和随后的丢包。",
    "nvenc_twopass_disabled": "禁用（最快，不推荐）",
    "nvenc_twopass_full_res": "全分辨率（较慢）",
    "nvenc_twopass_quarter_res": "1/4分辨率（更快，默认）",
    "nvenc_vbv_increase": "单帧 VBV/HRD 百分比增加",
    "nvenc_vbv_increase_desc": "默认情况下，Sunshine 使用单帧 VBV/HRD，这意味着任何编码的视频帧大小都不会超过所请求的码率除以所请求的帧速率。放宽这一限制可能会带来好处，起到低延迟可变码率的作用，但如果网络没有缓冲空间来处理码率峰值，也可能导致数据包丢失。可接受的最大值为 400，相当于编码视频帧的大小上限增加到 5 倍。",
    "origin_web_ui_allowed": "允许的 Web UI 访问来源",
    "origin_web_ui_allowed_desc": "未被拒绝访问 Web UI 的远端地址来源",
    "origin_web_ui_allowed_lan": "仅局域网中的设备可以访问 Web UI",
    "origin_web_ui_allowed_pc": "只有本地主机才能访问Web UI",
    "origin_web_ui_allowed_wan": "任何人都可以访问 Web UI",
<<<<<<< HEAD
    "output_name_desc_unix": "在 sunshine 启动过程中，您将看到检测到的显示器列表。注意：您需要使用括号内的ID值。",
    "output_name_desc_windows": "手动指定用于抓取的显示。如果未设置，则捕获主显示。 注意：如果您在上面指定了GPU，则此显示必须连接到该GPU。",
    "output_name_unix": "显示器编号",
    "output_name_windows": "输出显示器指定",
=======
    "output_name_desc_unix": "在 Sunshine 启动过程中，您将看到检测到的显示器列表。注意：您需要使用括号内的 ID 值。",
    "output_name_desc_windows": "手动指定用于抓取的显示。如果未设置，则捕获主显示。 注意：如果您在上面指定了GPU，则此显示必须连接到该GPU。可以使用以下命令找到相应的值：",
    "output_name_unix": "显示器编号",
    "output_name_windows": "输出名称",
>>>>>>> f3abf59f
    "ping_timeout": "Ping 超时",
    "ping_timeout_desc": "关闭串流前等待 Moonlight 数据的时间（以毫秒计）",
    "pkey": "私人密钥",
    "pkey_desc": "用于 Web UI 和 Moonlilght 客户端配对的私钥。为了最佳兼容性，这应该是一个 RSA-2048 私钥。",
    "port": "端口",
    "port_alert_1": "Sunshine 不能使用低于1024 的端口！ ",
    "port_alert_2": "超过 65535 的端口不可用！",
    "port_desc": "设置 Sunshine 使用的端口族",
    "port_http_port_note": "使用此端口连接 Moonlight。",
    "port_note": "说明",
    "port_port": "端口",
    "port_protocol": "协议",
    "port_tcp": "TCP",
    "port_udp": "UDP",
    "port_warning": "暴露 Web UI 到公网存在安全风险！请自行承担风险！",
    "port_web_ui": "Web UI",
    "qp": "量化参数 (QP)",
    "qp_desc": "某些设备可能不支持恒定码率。对于这些设备，则使用 QP 代替。数值越大，压缩率越高，但质量越差。",
    "qsv_coder": "QuickSync Coder (H264)",
    "qsv_preset": "QSV 编码器预设",
    "qsv_preset_fast": "fast - 较快（较低质量）",
    "qsv_preset_faster": "最快的 (最低质量)",
    "qsv_preset_medium": "medium - 中等（默认）",
    "qsv_preset_slow": "slow - 较慢（较高质量）",
    "qsv_preset_slower": "slower - 更慢（更高质量）",
    "qsv_preset_slowest": "slowest - 最慢（最高质量）",
    "qsv_preset_veryfast": "veryfast - 最快 (最低质量)",
    "qsv_slow_hevc": "允许慢速 HEVC 编码",
    "qsv_slow_hevc_desc": "这可以在较旧的 Intel GPU 上启用 HEVC 编码，但代价是 GPU 占用率更高，性能更差。",
    "res_fps_desc": "由 Sunshine 通告的显示模式。 某些版本的 Moonlight，如 Moonlight-nx (Switch)，依靠这些清单来确保支持所请求的分辨率和 fps。 此设置不会改变屏幕串流送至 Moonlight 的方式。",
    "resolution_change_automatic_windows": "使用客户端要求的分辨率",
    "resolution_change_manual_desc_windows": "\"优化游戏设置\" 必须在 Moonlight 客户端上启用选项才能生效。",
    "resolution_change_manual_windows": "手动指定分辨率",
    "resolution_change_no_operation_windows": "忽略客户端的分辨率要求",
    "resolution_change_ogs_desc_windows": "\"优化游戏设置\" 必须在 Moonlight 客户端上启用选项才能生效。",
    "resolution_change_windows": "分辨率调整",
    "resolutions": "通告分辨率",
    "restart_note": "正在重启 Sunshine 以应用更改。",
    "sunshine_name": "Sunshine 主机名称",
    "sunshine_name_desc": "在 Moonlight 中显示的名称。如果未指定，则使用 PC 的主机名",
    "sw_preset": "软件编码预设",
    "sw_preset_desc": "在编码速度和压缩效率之间权衡。默认为 superfast - 超快。",
    "sw_preset_fast": "fast - 快",
    "sw_preset_faster": "faster - 更快",
    "sw_preset_medium": "medium - 中等",
    "sw_preset_slow": "slow - 慢",
    "sw_preset_slower": "slower - 更慢",
    "sw_preset_superfast": "superfast - 超快（默认）",
    "sw_preset_ultrafast": "超快车",
    "sw_preset_veryfast": "veryfast - 非常快",
    "sw_preset_veryslow": "veryslow - 非常慢",
    "sw_tune": "软件编码调校",
    "sw_tune_animation": "animation -- 适合动画片；使用更高的去块和更多的参考帧",
    "sw_tune_desc": "调校选项，在预设后应用。默认值为 zerolatency。",
    "sw_tune_fastdecode": "fastdecode -- 通过禁用某些过滤器来加快解码速度",
    "sw_tune_film": "film -- 用于高质量的电影内容；降低去块",
    "sw_tune_grain": "grain -- 保留旧的颗粒胶片材料的颗粒结构",
    "sw_tune_stillimage": "stillimage -- 适用于类似幻灯片的内容",
    "sw_tune_zerolatency": "zerolatency -- 适用于快速编码和低延迟串流（默认值）",
    "touchpad_as_ds4": "如果客户端报告游戏手柄存在触摸板，则模拟一个 DS4 游戏手柄",
    "touchpad_as_ds4_desc": "如果禁用，则在选择游戏手柄类型时不会考虑触摸板的存在。",
    "upnp": "UPnP",
    "upnp_desc": "为公网串流自动配置端口转发",
    "virtual_sink": "虚拟音频输出设备",
    "virtual_sink_desc": "手动指定要使用的虚拟音频设备。如果未设置，则会自动选择设备。我们强烈建议将此字段留空，以便使用自动设备选择！",
    "virtual_sink_placeholder": "Steam Streaming Speakers",
    "vt_coder": "VideoToolbox 编码器",
    "vt_realtime": "VideoToolbox 实时编码",
    "vt_software": "VideoToolbox 软件编码",
    "vt_software_allowed": "允许",
    "vt_software_forced": "强制使用",
    "wan_encryption_mode": "公网加密模式",
    "wan_encryption_mode_1": "为支持的客户端启用（默认）",
    "wan_encryption_mode_2": "强制所有客户端使用",
    "wan_encryption_mode_desc": "这决定了在公网串流时是否加密。加密会降低串流性能，尤其是在性能较弱的主机和客户端上。"
  },
  "index": {
    "description": "Sunshine 是供 Moonlight 使用的自建游戏串流服务。",
    "download": "下载",
<<<<<<< HEAD
    "installed_version_not_stable": "您正在运行一个 Sunshine 的预发布版本。您可能会遇到Bug或其他问题。 请报告您遇到的任何问题。感谢您帮助将阳光变成一个更好的软件！",
=======
    "installed_version_not_stable": "您正在运行一个 Sunshine 的预发布版本。您可能会遇到 Bug 或其他问题。 请报告您遇到的任何问题。感谢您帮助将 Sunshine 变得更好！",
>>>>>>> f3abf59f
    "loading_latest": "正在检测最新版本...",
    "new_pre_release": "有新的预发布版本可用！",
    "new_stable": "新的稳定版本已发布！",
    "startup_errors": "<b>请注意！</b>Sunshine 在启动过程中检测到这些错误。我们<b>强烈建议</b>您在串流之前修复这些错误。",
    "version_dirty": "感谢您的帮助，让 Sunshine 变得更好！",
    "version_latest": "您正在运行最新版本的 Sunshine",
    "welcome": "你好，Sunshine！"
  },
  "navbar": {
    "applications": "应用程序",
    "configuration": "配置",
    "home": "首页",
    "password": "更改密码",
    "pin": "PIN 码",
    "theme_auto": "自动操作",
    "theme_dark": "深色",
<<<<<<< HEAD
    "theme_light": "亮色的",
=======
    "theme_light": "浅色",
>>>>>>> f3abf59f
    "toggle_theme": "主题",
    "troubleshoot": "故障排除"
  },
  "password": {
    "confirm_password": "确认密码",
    "current_creds": "当前账户信息",
    "new_creds": "新的账户信息",
    "new_username_desc": "如果不输入新的用户名, 用户名将保持不变",
    "password_change": "更改密码",
    "success_msg": "密码已成功更改！此页面即将重新加载，您的浏览器将要求您输入新的账户信息。"
  },
  "pin": {
    "device_name": "设备名称",
    "pair_failure": "配对失败：请检查 PIN 码是否正确输入",
    "pair_success": "成功！请检查 Moonlight 以继续",
    "pin_pairing": "PIN 码配对",
    "send": "发送",
    "warning_msg": "请确保您可以掌控您正在配对的客户端。该软件可以完全控制您的计算机，请务必小心！"
  },
  "resource_card": {
    "github_discussions": "Github 讨论区",
    "legal": "法律声明",
    "legal_desc": "继续使用本软件即表示您同意以下文档中的条款和条件。",
    "license": "许可协议",
    "lizardbyte_website": "LizardByte 网站",
    "resources": "参考资源",
    "resources_desc": "Sunshine 相关资源！",
    "third_party_notice": "第三方声明"
  },
  "troubleshooting": {
    "force_close": "强制关闭",
    "force_close_desc": "如果 Moonlight 抱怨某个应用正在运行，强制关闭该应用应该可以解决问题。",
    "force_close_error": "关闭应用时出错",
    "force_close_success": "应用关闭成功！",
    "logs": "日志",
    "logs_desc": "查看 Sunshine 上传的日志",
    "logs_find": "查找...",
    "reset_display_device_desc_windows": "如果 Sunshine 无法按预期恢复更改的显示设备设置，您可以重置设置并继续手动恢复显示状态。\n发生这种情况的原因有多种：设备不再可用、插入了不同的端口等。",
    "reset_display_device_error_windows": "Error while resetting persistence!",
    "reset_display_device_success_windows": "Success resetting persistence!",
    "reset_display_device_windows": "重置记忆显示设备组合态",
    "restart_sunshine": "重启 Sunhine",
    "restart_sunshine_desc": "如果 Sunshine 无法正常工作，可以尝试重新启动。这将终止任何正在运行的会话。",
    "restart_sunshine_success": "Sunhine 正在重启",
    "troubleshooting": "故障排除",
    "unpair_all": "全部取消配对",
    "unpair_all_error": "取消配对时出错",
    "unpair_all_success": "取消配对成功！",
    "unpair_desc": "删除您已配对的设备。未配对的单独设备与活动会话将保持连接，但不能启动或继续会话。",
    "unpair_single_no_devices": "没有配对的设备。",
    "unpair_single_success": "然而，设备可能仍然处于活动会话中，使用上面的“强制关闭”按钮结束任何打开的会话。",
    "unpair_single_unknown": "未知客户端",
    "unpair_title": "取消配对设备"
  },
  "welcome": {
    "confirm_password": "确认密码",
    "create_creds": "在开始之前，我们需要您为访问 Web UI 设置一个新的用户名和密码。",
    "create_creds_alert": "需要下面的账户信息才能访问 Sunshine 的 Web UI 。请妥善保存，因为你再也不会见到它们！",
    "greeting": "欢迎使用 Sunshine！",
    "login": "登录",
    "welcome_success": "此页面将很快重新加载，您的浏览器将询问您新的账户信息"
  }
}<|MERGE_RESOLUTION|>--- conflicted
+++ resolved
@@ -6,12 +6,8 @@
     "beta": "(测试版)",
     "cancel": "取消",
     "disabled": "禁用",
-<<<<<<< HEAD
-    "disabled_def": "禁用（默认)",
-=======
     "disabled_def": "禁用（默认）",
     "dismiss": "关闭",
->>>>>>> f3abf59f
     "do_cmd": "打开时执行命令",
     "elevated": "提权运行",
     "enabled": "启用",
@@ -115,11 +111,7 @@
     "amd_rc_desc": "这将控制码率控制方法，确保我们不超过客户端比特率限制。 “cqp”不适合于比特率限制，除“vbr_latency”之外的其他选项依赖于HRD（假想参考解码器）限制来防止比特率超过限制。",
     "amd_rc_group": "AMF 码率控制设置",
     "amd_rc_vbr_latency": "vbr_latency -- 考虑延迟的可变比特率（在禁用HDR时推荐使用；默认）",
-<<<<<<< HEAD
-    "amd_rc_vbr_peak": "vbr_峰值——受限变量峰值",
-=======
     "amd_rc_vbr_peak": "vbr_peak -- 受峰值限制的可变比特率",
->>>>>>> f3abf59f
     "amd_usage": "AMF 工作模式",
     "amd_usage_desc": "设置基本编码配置文件。 以下列出的所有选项将覆盖使用情况简介的子集，但是应用到了其他不可配置的隐藏设置。",
     "amd_usage_lowlatency": "lowlatency -- 低延迟（最快）",
@@ -135,11 +127,7 @@
     "audio_sink_desc_macos": "手动指定需要抓取的音频输出设备。由于系统限制，Sunshine 在 macOS 上只能访问麦克风。 使用 Soundflow 或 BlackHole 来串流系统音频。",
     "audio_sink_desc_windows": "手动指定要抓取的特定音频设备。如果未设置，则自动选择该设备。 我们强烈建议将此字段留空以使用自动选择设备！ 如果您有多个具有相同名称的音频设备，您可以使用以下命令获取设备ID：",
     "audio_sink_placeholder_macos": "BlackHole 2ch",
-<<<<<<< HEAD
-    "audio_sink_placeholder_windows": "扬声器(高定义音频设备)",
-=======
     "audio_sink_placeholder_windows": "扬声器（High Definition Audio Device）",
->>>>>>> f3abf59f
     "av1_mode": "AV1 支持",
     "av1_mode_0": "Sunshine 将基于编码器能力通告对 AV1 的支持（推荐）",
     "av1_mode_1": "Sunshine 将不会通告对 AV1 的支持",
@@ -180,17 +168,10 @@
     "display_mode_remapping_resolution_only_mode_desc_windows": "Note: if \"Optimize game settings\" option is not enabled on the Moonlight client, the remapping is disabled.",
     "display_mode_remapping_windows": "Remap display modes",
     "ds4_back_as_touchpad_click": "映射回/选择触摸板点击",
-<<<<<<< HEAD
-    "ds4_back_as_touchpad_click_desc": "强制使用 DS4 仿真时，地图返回/选择触摸板点击",
-    "encoder": "强制指定编码器",
-    "encoder_desc": "强制指定一个特定编码器，否则 Sunshine 将选择最佳可用选项。 注意：如果您在 Windows 上指定了硬件编码器，它必须匹配连接显示器的 GPU。",
-    "encoder_software": "软件编码",
-=======
     "ds4_back_as_touchpad_click_desc": "强制使用 DS4 模拟时，将“返回”/“选择”映射到触摸板点击",
     "encoder": "强制指定编码器",
     "encoder_desc": "强制指定一个特定编码器，否则 Sunshine 将选择最佳可用选项。注意：如果您在 Windows 上指定了硬件编码器，它必须匹配连接显示器的 GPU。",
     "encoder_software": "软件",
->>>>>>> f3abf59f
     "external_ip": "外部 IP",
     "external_ip_desc": "如果没有指定外部 IP 地址，Sunshine 将自动检测外部 IP",
     "fec_percentage": "FEC (前向纠错) 参数",
@@ -226,11 +207,7 @@
     "key_repeat_delay_desc": "控制按键重复的速度。重复按键前的初始延迟（毫秒）。",
     "key_repeat_frequency": "按键重复频率",
     "key_repeat_frequency_desc": "按键每秒重复的次数。此配置选项支持小数。",
-<<<<<<< HEAD
-    "key_rightalt_to_key_windows": "将右Alt 键映射到 Windows 键",
-=======
     "key_rightalt_to_key_windows": "将右 Alt 键映射到 Windows 键",
->>>>>>> f3abf59f
     "key_rightalt_to_key_win_desc": "您可能无法直接从 Moonlight 发送 Windows 键。在这种情况下，让 Sunshine 认为右 Alt 键是 Windows 键可能会很有用。",
     "keyboard": "启用键盘输入",
     "keyboard_desc": "允许客户端使用键盘控制主机系统",
@@ -251,11 +228,8 @@
     "log_level_desc": "打印到标准输出的最小日志级别",
     "log_path": "日志文件路径",
     "log_path_desc": "Sunshine 当前日志存储的文件。",
-<<<<<<< HEAD
-=======
     "min_fps_factor": "帧率最小帧率",
     "min_fps_factor_desc": "阳光将使用此系数来计算帧之间的最小时间。 当流媒体主要静态内容时，稍微增加此值可能会有帮助。更高的值会消耗更多的带宽。",
->>>>>>> f3abf59f
     "min_threads": "最低 CPU 线程数",
     "min_threads_desc": "提高该值会略微降低编码效率，但为了获得更多的 CPU 内核用于编码，通常是值得的。理想值是在您的硬件配置上以所需的串流设置进行可靠编码的最低值。",
     "misc": "杂项选项",
@@ -266,11 +240,7 @@
     "native_pen_touch": "原生笔/触摸支持",
     "native_pen_touch_desc": "启用后，Sunshine 将透传来自 Moonlight 客户端的原生笔/触控事件。对于不支持原生笔/触控的旧版应用程序来说，禁用此功能非常有用。",
     "notify_pre_releases": "预发布通知",
-<<<<<<< HEAD
-    "notify_pre_releases_desc": "是否收到新的日光预发布版本通知",
-=======
     "notify_pre_releases_desc": "是否接收 Sunshine 新预发布版本的通知",
->>>>>>> f3abf59f
     "nvenc_h264_cavlc": "在 H.264 中，偏向 CAVLC 而不是 CABAC",
     "nvenc_h264_cavlc_desc": "一种更简单的熵编码形式。相同质量的情况下，CAVLC 需要增加 10% 的比特率。只适用于非常老旧的解码设备。",
     "nvenc_latency_over_power": "倾向于较低的编码延迟而不是省电",
@@ -299,17 +269,10 @@
     "origin_web_ui_allowed_lan": "仅局域网中的设备可以访问 Web UI",
     "origin_web_ui_allowed_pc": "只有本地主机才能访问Web UI",
     "origin_web_ui_allowed_wan": "任何人都可以访问 Web UI",
-<<<<<<< HEAD
     "output_name_desc_unix": "在 sunshine 启动过程中，您将看到检测到的显示器列表。注意：您需要使用括号内的ID值。",
     "output_name_desc_windows": "手动指定用于抓取的显示。如果未设置，则捕获主显示。 注意：如果您在上面指定了GPU，则此显示必须连接到该GPU。",
     "output_name_unix": "显示器编号",
     "output_name_windows": "输出显示器指定",
-=======
-    "output_name_desc_unix": "在 Sunshine 启动过程中，您将看到检测到的显示器列表。注意：您需要使用括号内的 ID 值。",
-    "output_name_desc_windows": "手动指定用于抓取的显示。如果未设置，则捕获主显示。 注意：如果您在上面指定了GPU，则此显示必须连接到该GPU。可以使用以下命令找到相应的值：",
-    "output_name_unix": "显示器编号",
-    "output_name_windows": "输出名称",
->>>>>>> f3abf59f
     "ping_timeout": "Ping 超时",
     "ping_timeout_desc": "关闭串流前等待 Moonlight 数据的时间（以毫秒计）",
     "pkey": "私人密钥",
@@ -389,11 +352,7 @@
   "index": {
     "description": "Sunshine 是供 Moonlight 使用的自建游戏串流服务。",
     "download": "下载",
-<<<<<<< HEAD
-    "installed_version_not_stable": "您正在运行一个 Sunshine 的预发布版本。您可能会遇到Bug或其他问题。 请报告您遇到的任何问题。感谢您帮助将阳光变成一个更好的软件！",
-=======
     "installed_version_not_stable": "您正在运行一个 Sunshine 的预发布版本。您可能会遇到 Bug 或其他问题。 请报告您遇到的任何问题。感谢您帮助将 Sunshine 变得更好！",
->>>>>>> f3abf59f
     "loading_latest": "正在检测最新版本...",
     "new_pre_release": "有新的预发布版本可用！",
     "new_stable": "新的稳定版本已发布！",
@@ -410,11 +369,7 @@
     "pin": "PIN 码",
     "theme_auto": "自动操作",
     "theme_dark": "深色",
-<<<<<<< HEAD
-    "theme_light": "亮色的",
-=======
     "theme_light": "浅色",
->>>>>>> f3abf59f
     "toggle_theme": "主题",
     "troubleshoot": "故障排除"
   },
