<!DOCTYPE html>
<html lang="en">

<head>
      <%- header %>
      <style>
        .precmd-head {
          width: 200px;
        }

        .monospace {
          font-family: monospace;
        }

        .cover-finder {}

        .cover-finder .cover-results {
          max-height: 400px;
          overflow-x: hidden;
          overflow-y: auto;
        }

        .cover-finder .cover-results.busy * {
          cursor: wait !important;
          pointer-events: none;
        }

        .cover-container {
          padding-top: 133.33%;
          position: relative;
        }

        .cover-container.result {
          cursor: pointer;
        }

        .spinner-border {
          position: absolute;
          left: 0;
          top: 0;
          right: 0;
          bottom: 0;
          margin: auto;
        }

        .cover-container img {
          display: block;
          position: absolute;
          top: 0;
          width: 100%;
          height: 100%;
          object-fit: cover;
        }

        .config-page {
          padding: 1em;
          border: 1px solid #dee2e6;
          border-top: none;
        }

        td {
          padding: 0 0.5em;
        }

        .env-table td {
          padding: 0.25em;
          border-bottom: rgba(0, 0, 0, 0.25) 1px solid;
          vertical-align: top;
        }
      </style>
</head>

<body id="app" v-cloak>
  <Navbar></Navbar>
  <div class="container">
    <div class="my-4">
      <h1>{{ $t('apps.applications_title') }}</h1>
      <div>{{ $t('apps.applications_desc') }}</div>
    </div>
    <div class="card p-4">
      <table class="table">
        <thead>
          <tr>
            <th scope="col">{{ $t('apps.name') }}</th>
            <th scope="col">{{ $t('apps.actions') }}</th>
          </tr>
        </thead>
        <tbody>
          <tr v-for="(app,i) in apps" :key="i">
            <td>{{app.name}}</td>
            <td>
              <button class="btn btn-primary mx-1" @click="editApp(i)">
                <i class="fas fa-edit"></i> {{ $t('apps.edit') }}
              </button>
              <button class="btn btn-danger mx-1" @click="showDeleteForm(i)">
                <i class="fas fa-trash"></i> {{ $t('apps.delete') }}
              </button>
            </td>
          </tr>
        </tbody>
      </table>
    </div>
    <div class="edit-form card mt-2" v-if="showEditForm">
      <div class="p-4">
        <!-- Application Name -->
        <div class="mb-3">
          <label for="appName" class="form-label">{{ $t('apps.app_name') }}</label>
          <input type="text" class="form-control" id="appName" aria-describedby="appNameHelp" v-model="editForm.name" />
          <div id="appNameHelp" class="form-text">{{ $t('apps.app_name_desc') }}</div>
        </div>
        <!-- output -->
        <div class="mb-3">
          <label for="appOutput" class="form-label">{{ $t('apps.output_name') }}</label>
          <input type="text" class="form-control monospace" id="appOutput" aria-describedby="appOutputHelp"
            v-model="editForm.output" />
          <div id="appOutputHelp" class="form-text">{{ $t('apps.output_desc') }}</div>
        </div>
        <!-- prep-cmd -->
        <div class="mb-3">
          <label for="excludeGlobalPrep" class="form-label">{{ $t('apps.global_prep_name') }}</label>
          <select id="excludeGlobalPrep" class="form-select" v-model="editForm['exclude-global-prep-cmd']">
            <option v-for="val in [false, true]" :value="val">
<<<<<<< HEAD
              {{ !val ? $t('apps.enabled') : $t('apps.disabled') }}
=======
              {{ !val ? $t('_common.enabled') : $t('_common.disabled') }}
>>>>>>> 934f8118
            </option>
          </select>
          <div class="form-text">{{ $t('apps.global_prep_desc') }}</div>
        </div>
        <div class="mb-3">
          <label for="appName" class="form-label">{{ $t('apps.cmd_prep_name') }}</label>
          <div class="form-text">{{ $t('apps.cmd_prep_desc') }}</div>
          <div class="d-flex justify-content-start mb-3 mt-3" v-if="editForm['prep-cmd'].length === 0">
            <button class="btn btn-success" @click="addPrepCmd">
              <i class="fas fa-plus mr-1"></i> {{ $t('apps.add_cmds') }}
            </button>
          </div>
          <table class="table" v-if="editForm['prep-cmd'].length > 0">
            <thead>
              <tr>
<<<<<<< HEAD
                <th scope="col"><i class="fas fa-play"></i> {{ $t('apps.do_cmd') }}</th>
                <th scope="col"><i class="fas fa-undo"></i> {{ $t('apps.undo_cmd') }}</th>
                <th scope="col" v-if="platform === 'windows'">
                  <i class="fas fa-shield-alt"></i> {{ $t('apps.run_as') }}
=======
                <th scope="col"><i class="fas fa-play"></i> {{ $t('_common.do_cmd') }}</th>
                <th scope="col"><i class="fas fa-undo"></i> {{ $t('_common.undo_cmd') }}</th>
                <th scope="col" v-if="platform === 'windows'">
                  <i class="fas fa-shield-alt"></i> {{ $t('_common.run_as') }}
>>>>>>> 934f8118
                </th>
                <th scope="col"></th>
              </tr>
            </thead>
            <tbody>
              <tr v-for="(c, i) in editForm['prep-cmd']">
                <td>
                  <input type="text" class="form-control monospace" v-model="c.do" />
                </td>
                <td>
                  <input type="text" class="form-control monospace" v-model="c.undo" />
                </td>
                <td v-if="platform === 'windows'">
                  <div class="form-check">
                    <input type="checkbox" class="form-check-input" :id="'prep-cmd-admin-' + i" v-model="c.elevated"
                      true-value="true" false-value="false" />
<<<<<<< HEAD
                    <label :for="'prep-cmd-admin-' + i" class="form-check-label">{{ $t('apps.elevated') }}</label>
=======
                    <label :for="'prep-cmd-admin-' + i" class="form-check-label">{{ $t('_common.elevated') }}</label>
>>>>>>> 934f8118
                  </div>
                </td>
                <td>
                  <button class="btn btn-danger" @click="editForm['prep-cmd'].splice(i,1)">
                    <i class="fas fa-trash"></i>
                  </button>
                  <button class="btn btn-success" @click="addPrepCmd">
                    <i class="fas fa-plus"></i>
                  </button>
                </td>
              </tr>
            </tbody>
          </table>
        </div>
        <!-- detached -->
        <div class="mb-3">
          <label for="appName" class="form-label">{{ $t('apps.detached_cmds') }}</label>
          <div v-for="(c,i) in editForm.detached" class="d-flex justify-content-between my-2">
            <input type="text" v-model="editForm.detached[i]" class="form-control monospace">
            <button class="btn btn-danger mx-2" @click="editForm.detached.splice(i,1)">
              &times;
            </button>
          </div>
          <div class="d-flex justify-content-between">
            <button class="btn btn-success" @click="editForm.detached.push('');">
              <i class="fas fa-plus mr-1"></i> {{ $t('apps.detached_cmds_add') }}
            </button>
          </div>
          <div class="form-text">
            {{ $t('apps.detached_cmds_desc') }}<br>
<<<<<<< HEAD
            <b>{{ $t('common.note') }}</b> {{ $t('apps.detached_cmds_note') }}
=======
            <b>{{ $t('_common.note') }}</b> {{ $t('apps.detached_cmds_note') }}
>>>>>>> 934f8118
          </div>
        </div>
        <!-- command -->
        <div class="mb-3">
          <label for="appCmd" class="form-label">{{ $t('apps.cmd') }}</label>
          <input type="text" class="form-control monospace" id="appCmd" aria-describedby="appCmdHelp"
            v-model="editForm.cmd" />
          <div id="appCmdHelp" class="form-text">
            {{ $t('apps.cmd_desc') }}<br>
<<<<<<< HEAD
            <b>{{ $t('common.note') }}</b> {{ $t('apps.cmd_note') }}
=======
            <b>{{ $t('_common.note') }}</b> {{ $t('apps.cmd_note') }}
>>>>>>> 934f8118
          </div>
        </div>
        <!-- working dir -->
        <div class="mb-3">
          <label for="appWorkingDir" class="form-label">{{ $t('apps.working_dir') }}</label>
          <input type="text" class="form-control monospace" id="appWorkingDir" aria-describedby="appWorkingDirHelp"
            v-model="editForm['working-dir']" />
          <div id="appWorkingDirHelp" class="form-text">{{ $t('apps.working_dir_desc') }}</div>
        </div>
        <!-- elevation -->
        <div class="mb-3 form-check" v-if="platform === 'windows'">
<<<<<<< HEAD
          <label for="appElevation" class="form-check-label">{{ $t('apps.run_as') }}</label>
=======
          <label for="appElevation" class="form-check-label">{{ $t('_common.run_as') }}</label>
>>>>>>> 934f8118
          <input type="checkbox" class="form-check-input" id="appElevation" v-model="editForm.elevated"
            true-value="true" false-value="false" />
          <div class="form-text">{{ $t('apps.run_as_desc') }}</div>
        </div>
        <!-- auto-detach -->
        <div class="mb-3 form-check">
          <label for="autoDetach" class="form-check-label">{{ $t('apps.auto_detach') }}</label>
          <input type="checkbox" class="form-check-input" id="autoDetach" v-model="editForm['auto-detach']"
            true-value="true" false-value="false" />
          <div class="form-text">{{ $t('apps.auto_detach_desc') }}</div>
        </div>
        <!-- wait for all processes -->
        <div class="mb-3 form-check">
          <label for="waitAll" class="form-check-label">{{ $t('apps.wait_all') }}</label>
          <input type="checkbox" class="form-check-input" id="waitAll" v-model="editForm['wait-all']"
            true-value="true" false-value="false" />
          <div class="form-text">{{ $t('apps.wait_all_desc') }}</div>
        </div>
        <!-- exit timeout -->
        <div class="mb-3">
          <label for="exitTimeout" class="form-label">{{ $t('apps.exit_timeout') }}</label>
          <input type="text" class="form-control monospace" id="exitTimeout" aria-describedby="exitTimeoutHelp"
            v-model="editForm['exit-timeout']" />
          <div id="exitTimeoutHelp" class="form-text">{{ $t('apps.exit_timeout_desc') }}</div>
        </div>
        <div class="mb-3">
<<<<<<< HEAD
          <label for="appImagePath" class="form-label">{{ $t('apps.iamge') }}</label>
=======
          <label for="appImagePath" class="form-label">{{ $t('apps.image') }}</label>
>>>>>>> 934f8118
          <div class="input-group dropup">
            <input type="text" class="form-control monospace" id="appImagePath" aria-describedby="appImagePathHelp"
              v-model="editForm['image-path']" />
            <button class="btn btn-secondary dropdown-toggle" type="button" id="findCoverToggle"
              aria-expanded="false" @click="showCoverFinder" ref="coverFinderDropdown">
              {{ $t('apps.find_cover') }}
            </button>
            <div class="dropdown-menu dropdown-menu-end w-50 cover-finder overflow-hidden"
              aria-labelledby="findCoverToggle">
              <div class="modal-header px-2">
                <h4 class="modal-title">{{ $t('apps.covers_found') }}</h4>
                <button type="button" class="btn-close mr-2" aria-label="Close" @click="closeCoverFinder"></button>
              </div>
              <div class="modal-body cover-results px-3 pt-3" :class="{ busy: coverFinderBusy }">
                <div class="row">
                  <div v-if="coverSearching" class="col-12 col-sm-6 col-lg-4 mb-3">
                    <div class="cover-container">
                      <div class="spinner-border" role="status">
                        <span class="visually-hidden">{{ $t('apps.loading') }}</span>
                      </div>
                    </div>
                  </div>
                  <div v-for="(cover,i) in coverCandidates" :key="'i'" class="col-12 col-sm-6 col-lg-4 mb-3"
                    @click="useCover(cover)">
                    <div class="cover-container result">
                      <img class="rounded" :src="cover.url" />
                    </div>
                    <label class="d-block text-nowrap text-center text-truncate">
                      {{cover.name}}
                    </label>
                  </div>
                </div>
              </div>
            </div>
          </div>
          <div id="appImagePathHelp" class="form-text">{{ $t('apps.image_desc') }}</div>
        </div>
        <div class="env-hint alert alert-info">
          <div class="form-text">
            <h4>{{ $t('apps.env_vars_about') }}</h4>
            {{ $t('apps.env_vars_desc') }}
          </div>
          <table class="env-table">
            <tr>
              <td><b>{{ $t('apps.env_var_name') }}</b></td>
              <td><b></b></td>
            </tr>
            <tr>
              <td style="font-family: monospace">SUNSHINE_APP_ID</td>
              <td>{{ $t('apps.env_app_id') }}</td>
            </tr>
            <tr>
              <td style="font-family: monospace">SUNSHINE_APP_NAME</td>
              <td>{{ $t('apps.env_app_name') }}</td>
            </tr>
            <tr>
              <td style="font-family: monospace">SUNSHINE_CLIENT_WIDTH</td>
              <td>{{ $t('apps.env_client_width') }}</td>
            </tr>
            <tr>
              <td style="font-family: monospace">SUNSHINE_CLIENT_HEIGHT</td>
              <td>{{ $t('apps.env_client_height') }}</td>
            </tr>
            <tr>
              <td style="font-family: monospace">SUNSHINE_CLIENT_FPS</td>
              <td>{{ $t('apps.env_client_fps') }}</td>
            </tr>
            <tr>
              <td style="font-family: monospace">SUNSHINE_CLIENT_HDR</td>
              <td>{{ $t('apps.env_client_hdr') }}</td>
            </tr>
            <tr>
              <td style="font-family: monospace">SUNSHINE_CLIENT_GCMAP</td>
              <td>{{ $t('apps.env_client_gcmap') }}</td>
            </tr>
            <tr>
              <td style="font-family: monospace">SUNSHINE_CLIENT_HOST_AUDIO</td>
              <td>{{ $t('apps.env_client_host_audio') }}</td>
            </tr>
            <tr>
              <td style="font-family: monospace">SUNSHINE_CLIENT_ENABLE_SOPS</td>
              <td>{{ $t('apps.env_client_enable_sops') }}</td>
            </tr>
            <tr>
              <td style="font-family: monospace">SUNSHINE_CLIENT_AUDIO_CONFIGURATION</td>
              <td>{{ $t('apps.env_client_audio_config') }}</td>
            </tr>
          </table>
          <div class="form-text" v-if="platform === 'windows'"><b>{{ $t('apps.env_qres_example') }}</b>
            <pre>cmd /C &lt;{{ $t('apps.env_qres_path') }}&gt;\QRes.exe /X:%SUNSHINE_CLIENT_WIDTH% /Y:%SUNSHINE_CLIENT_HEIGHT%</pre>
          </div>
          <div class="form-text" v-else-if="platform === 'linux'"><b>{{ $t('apps.env_xrandr_example') }}</b>
            <pre>sh -c "xrandr --output HDMI-1 --mode \"${SUNSHINE_CLIENT_WIDTH}x${SUNSHINE_CLIENT_HEIGHT}\" --rate 60"</pre>
          </div>
          <div class="form-text" v-else-if="platform === 'macos'"><b>{{ $t('apps.env_displayplacer_example') }}</b>
            <pre>sh -c "displayplacer "id:&lt;screenId&gt; res:${SUNSHINE_CLIENT_WIDTH}x${SUNSHINE_CLIENT_HEIGHT} hz:60 scaling:on origin:(0,0) degree:0""</pre>
          </div>
          <div class="form-text"><a
              href="https://docs.lizardbyte.dev/projects/sunshine/en/latest/about/guides/app_examples.html"
<<<<<<< HEAD
              target="_blank">{{ $t('common.see_more') }}</a></div>
=======
              target="_blank">{{ $t('_common.see_more') }}</a></div>
>>>>>>> 934f8118
        </div>
        <!-- Save buttons -->
        <div class="d-flex">
          <button @click="showEditForm = false" class="btn btn-secondary m-2">
            {{ $t('_common.cancel') }}
          </button>
<<<<<<< HEAD
          <button class="btn btn-primary m-2" @click="save">{{ $t('common.save') }}</button>
=======
          <button class="btn btn-primary m-2" @click="save">{{ $t('_common.save') }}</button>
>>>>>>> 934f8118
        </div>
      </div>
    </div>
    <div class="mt-2" v-else>
      <button class="btn btn-primary" @click="newApp">
        <i class="fas fa-plus"></i> {{ $t('apps.add_new') }}
      </button>
    </div>
  </div>
</body>
<script type="module">
  import { createApp } from 'vue';
<<<<<<< HEAD
  import { i18n } from './Locale.vue'
=======
  import i18n from './locale.js'
>>>>>>> 934f8118
  import Navbar from './Navbar.vue'
  import {Dropdown} from 'bootstrap'

  const app = createApp({
    components: {
      Navbar
    },
    data() {
      return {
        apps: [],
        showEditForm: false,
        editForm: null,
        detachedCmd: "",
        coverSearching: false,
        coverFinderBusy: false,
        coverCandidates: [],
        platform: "",
      };
    },
    created() {
      fetch("/api/apps")
        .then((r) => r.json())
        .then((r) => {
          console.log(r);
          this.apps = r.apps;
        });

      fetch("/api/config")
        .then(r => r.json())
        .then(r => this.platform = r.platform);
    },
    methods: {
      newApp() {
        this.editForm = {
          name: "",
          output: "",
          cmd: [],
          index: -1,
          "exclude-global-prep-cmd": false,
          elevated: false,
          "auto-detach": true,
          "wait-all": true,
          "exit-timeout": 5,
          "prep-cmd": [],
          detached: [],
          "image-path": ""
        };
        this.editForm.index = -1;
        this.showEditForm = true;
      },
      editApp(id) {
        this.editForm = JSON.parse(JSON.stringify(this.apps[id]));
        this.editForm.index = id;
        if (this.editForm["prep-cmd"] === undefined)
          this.editForm["prep-cmd"] = [];
        if (this.editForm["detached"] === undefined)
          this.editForm["detached"] = [];
        if (this.editForm["exclude-global-prep-cmd"] === undefined)
          this.editForm["exclude-global-prep-cmd"] = [];
        if (this.editForm["elevated"] === undefined && this.platform === 'windows') {
          this.editForm["elevated"] = [];
        }
        if (this.editForm["auto-detach"] === undefined) {
          this.editForm["auto-detach"] = true;
        }
        if (this.editForm["wait-all"] === undefined) {
          this.editForm["wait-all"] = true;
        }
        if (this.editForm["exit-timeout"] === undefined) {
          this.editForm["exit-timeout"] = 5;
        }
        this.showEditForm = true;
      },
      showDeleteForm(id) {
        let resp = confirm(
          "Are you sure to delete " + this.apps[id].name + "?"
        );
        if (resp) {
          fetch("/api/apps/" + id, { method: "DELETE" }).then((r) => {
            if (r.status == 200) document.location.reload();
          });
        }
      },
      addPrepCmd() {
        let template = {
          do: "",
          undo: ""
        };

        if (this.platform === 'windows') {
          template = { ...template, elevated: false };
        }

        this.editForm["prep-cmd"].push(template);
      },
      showCoverFinder($event) {
        this.coverCandidates = [];
        this.coverSearching = true;
        const ref = this.$refs.coverFinderDropdown;
        if (!ref) {
          console.error("Ref not found!");
          return;
        }
        this.coverFinderDropdown = Dropdown.getInstance(ref);
        if (!this.coverFinderDropdown) {
          this.coverFinderDropdown = new Dropdown(ref);
          if (!this.coverFinderDropdown) {
            return;
          }
        }
        this.coverFinderDropdown.show();
        function getSearchBucket(name) {
          let bucket = name.substring(0, Math.min(name.length, 2)).toLowerCase().replaceAll(/[^a-z\d]/g, '');
          if (!bucket) {
            return '@';
          }
          return bucket;
        }

        function searchCovers(name) {
          if (!name) {
            return Promise.resolve([]);
          }
          let searchName = name.replaceAll(/\s+/g, '.').toLowerCase();
          let bucket = getSearchBucket(name);
          return fetch("https://db.lizardbyte.dev/buckets/" + bucket + ".json").then(function (r) {
            if (!r.ok) throw new Error("Failed to search covers");
            return r.json();
          }).then(maps => Promise.all(Object.keys(maps).map(id => {
            let item = maps[id];
            if (item.name.replaceAll(/\s+/g, '.').toLowerCase().startsWith(searchName)) {
              return fetch("https://db.lizardbyte.dev/games/" + id + ".json").then(function (r) {
                return r.json();
              }).catch(() => null);
            }
            return null;
          }).filter(item => item)))
            .then(results => results
              .filter(item => item && item.cover && item.cover.url)
              .map(game => {
                const thumb = game.cover.url;
                const dotIndex = thumb.lastIndexOf('.');
                const slashIndex = thumb.lastIndexOf('/');
                if (dotIndex < 0 || slashIndex < 0) {
                  return null;
                }
                const hash = thumb.substring(slashIndex + 1, dotIndex);
                return {
                  name: game.name,
                  key: "igdb_" + game.id,
                  url: "https://images.igdb.com/igdb/image/upload/t_cover_big/" + hash + ".jpg",
                  saveUrl: "https://images.igdb.com/igdb/image/upload/t_cover_big_2x/" + hash + ".png",
                }
              }).filter(item => item));
        }

        searchCovers(this.editForm["name"].toString())
          .then(list => this.coverCandidates = list)
          .finally(() => this.coverSearching = false);
      },
      closeCoverFinder() {
        const ref = this.$refs.coverFinderDropdown;
        if (!ref) {
          return;
        }
        const dropdown = this.coverFinderDropdown = Dropdown.getInstance(ref);
        if (!dropdown) {
          return;
        }
        dropdown.hide();
      },
      useCover(cover) {
        this.coverFinderBusy = true;
        fetch("/api/covers/upload", {
          method: "POST",
          body: JSON.stringify({
            key: cover.key,
            url: cover.saveUrl,
          })
        }).then(r => {
          if (!r.ok) throw new Error("Failed to download covers");
          return r.json();
        }).then(body => this.editForm["image-path"] = body.path)
          .then(() => this.closeCoverFinder())
          .finally(() => this.coverFinderBusy = false);
      },
      save() {
        this.editForm["image-path"] = this.editForm["image-path"].toString().replace(/"/g, '');
        fetch("/api/apps", {
          method: "POST",
          body: JSON.stringify(this.editForm),
        }).then((r) => {
          if (r.status == 200) document.location.reload();
        });
      },
    },
  });

  app.directive('dropdown-show', {
    mounted: function (el, binding) {
      el.addEventListener('show.bs.dropdown', binding.value);
    }
  });

<<<<<<< HEAD
  app.use(i18n)
  app.mount("#app")
=======
  //Wait for locale initialization, then render
  i18n().then(i18n => {
    app.use(i18n);
    app.mount('#app');
  });
>>>>>>> 934f8118
</script><|MERGE_RESOLUTION|>--- conflicted
+++ resolved
@@ -120,11 +120,7 @@
           <label for="excludeGlobalPrep" class="form-label">{{ $t('apps.global_prep_name') }}</label>
           <select id="excludeGlobalPrep" class="form-select" v-model="editForm['exclude-global-prep-cmd']">
             <option v-for="val in [false, true]" :value="val">
-<<<<<<< HEAD
-              {{ !val ? $t('apps.enabled') : $t('apps.disabled') }}
-=======
               {{ !val ? $t('_common.enabled') : $t('_common.disabled') }}
->>>>>>> 934f8118
             </option>
           </select>
           <div class="form-text">{{ $t('apps.global_prep_desc') }}</div>
@@ -140,17 +136,10 @@
           <table class="table" v-if="editForm['prep-cmd'].length > 0">
             <thead>
               <tr>
-<<<<<<< HEAD
-                <th scope="col"><i class="fas fa-play"></i> {{ $t('apps.do_cmd') }}</th>
-                <th scope="col"><i class="fas fa-undo"></i> {{ $t('apps.undo_cmd') }}</th>
-                <th scope="col" v-if="platform === 'windows'">
-                  <i class="fas fa-shield-alt"></i> {{ $t('apps.run_as') }}
-=======
                 <th scope="col"><i class="fas fa-play"></i> {{ $t('_common.do_cmd') }}</th>
                 <th scope="col"><i class="fas fa-undo"></i> {{ $t('_common.undo_cmd') }}</th>
                 <th scope="col" v-if="platform === 'windows'">
                   <i class="fas fa-shield-alt"></i> {{ $t('_common.run_as') }}
->>>>>>> 934f8118
                 </th>
                 <th scope="col"></th>
               </tr>
@@ -167,11 +156,7 @@
                   <div class="form-check">
                     <input type="checkbox" class="form-check-input" :id="'prep-cmd-admin-' + i" v-model="c.elevated"
                       true-value="true" false-value="false" />
-<<<<<<< HEAD
-                    <label :for="'prep-cmd-admin-' + i" class="form-check-label">{{ $t('apps.elevated') }}</label>
-=======
                     <label :for="'prep-cmd-admin-' + i" class="form-check-label">{{ $t('_common.elevated') }}</label>
->>>>>>> 934f8118
                   </div>
                 </td>
                 <td>
@@ -202,11 +187,7 @@
           </div>
           <div class="form-text">
             {{ $t('apps.detached_cmds_desc') }}<br>
-<<<<<<< HEAD
-            <b>{{ $t('common.note') }}</b> {{ $t('apps.detached_cmds_note') }}
-=======
             <b>{{ $t('_common.note') }}</b> {{ $t('apps.detached_cmds_note') }}
->>>>>>> 934f8118
           </div>
         </div>
         <!-- command -->
@@ -216,11 +197,7 @@
             v-model="editForm.cmd" />
           <div id="appCmdHelp" class="form-text">
             {{ $t('apps.cmd_desc') }}<br>
-<<<<<<< HEAD
-            <b>{{ $t('common.note') }}</b> {{ $t('apps.cmd_note') }}
-=======
             <b>{{ $t('_common.note') }}</b> {{ $t('apps.cmd_note') }}
->>>>>>> 934f8118
           </div>
         </div>
         <!-- working dir -->
@@ -232,11 +209,7 @@
         </div>
         <!-- elevation -->
         <div class="mb-3 form-check" v-if="platform === 'windows'">
-<<<<<<< HEAD
-          <label for="appElevation" class="form-check-label">{{ $t('apps.run_as') }}</label>
-=======
           <label for="appElevation" class="form-check-label">{{ $t('_common.run_as') }}</label>
->>>>>>> 934f8118
           <input type="checkbox" class="form-check-input" id="appElevation" v-model="editForm.elevated"
             true-value="true" false-value="false" />
           <div class="form-text">{{ $t('apps.run_as_desc') }}</div>
@@ -263,11 +236,7 @@
           <div id="exitTimeoutHelp" class="form-text">{{ $t('apps.exit_timeout_desc') }}</div>
         </div>
         <div class="mb-3">
-<<<<<<< HEAD
-          <label for="appImagePath" class="form-label">{{ $t('apps.iamge') }}</label>
-=======
           <label for="appImagePath" class="form-label">{{ $t('apps.image') }}</label>
->>>>>>> 934f8118
           <div class="input-group dropup">
             <input type="text" class="form-control monospace" id="appImagePath" aria-describedby="appImagePathHelp"
               v-model="editForm['image-path']" />
@@ -367,22 +336,14 @@
           </div>
           <div class="form-text"><a
               href="https://docs.lizardbyte.dev/projects/sunshine/en/latest/about/guides/app_examples.html"
-<<<<<<< HEAD
-              target="_blank">{{ $t('common.see_more') }}</a></div>
-=======
               target="_blank">{{ $t('_common.see_more') }}</a></div>
->>>>>>> 934f8118
         </div>
         <!-- Save buttons -->
         <div class="d-flex">
           <button @click="showEditForm = false" class="btn btn-secondary m-2">
             {{ $t('_common.cancel') }}
           </button>
-<<<<<<< HEAD
-          <button class="btn btn-primary m-2" @click="save">{{ $t('common.save') }}</button>
-=======
           <button class="btn btn-primary m-2" @click="save">{{ $t('_common.save') }}</button>
->>>>>>> 934f8118
         </div>
       </div>
     </div>
@@ -395,11 +356,7 @@
 </body>
 <script type="module">
   import { createApp } from 'vue';
-<<<<<<< HEAD
-  import { i18n } from './Locale.vue'
-=======
   import i18n from './locale.js'
->>>>>>> 934f8118
   import Navbar from './Navbar.vue'
   import {Dropdown} from 'bootstrap'
 
@@ -604,14 +561,9 @@
     }
   });
 
-<<<<<<< HEAD
-  app.use(i18n)
-  app.mount("#app")
-=======
   //Wait for locale initialization, then render
   i18n().then(i18n => {
     app.use(i18n);
     app.mount('#app');
   });
->>>>>>> 934f8118
 </script>