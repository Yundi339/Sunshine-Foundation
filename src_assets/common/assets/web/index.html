--- conflicted
+++ resolved
@@ -40,15 +40,10 @@
         <div v-if="nightlyBuildAvailable">
           <div class="alert alert-warning">
             <div class="d-flex justify-content-between">
-<<<<<<< HEAD
-              <div class="my-2">有新的 <b>基地版</b> sunshine可以更新!</div>
+              <div class="my-2">
+                <p></b>有新的 <b>基地版</b> sunshine可以更新!</p>
+              </div>
               <a class="btn btn-success m-1" href="https://github.com/qiin2333/Sunshine/releases/alpha"
-=======
-              <div class="my-2">
-                <p v-html="$t('index.new_nightly')"></p>
-              </div>
-              <a class="btn btn-success m-1" href="https://github.com/LizardByte/Sunshine/releases/nightly-dev"
->>>>>>> 934f8118
                 target="_blank">Download</a>
             </div>
             <pre><b>{{nightlyData.head_sha}}</b></pre>
@@ -61,7 +56,8 @@
               <div class="my-2">
                 <p v-html="$t('index.new_stable')"></p>
               </div>
-              <a class="btn btn-success m-1" :href="githubVersion.html_url" target="_blank">{{ $t('index.download') }}</a>
+              <a class="btn btn-success m-1" :href="githubVersion.html_url" target="_blank">{{ $t('index.download')
+                }}</a>
             </div>
             <h3>{{githubVersion.name}}</h3>
             <pre>{{githubVersion.body}}</pre>
@@ -77,12 +73,8 @@
 </body>
 
 <script type="module">
-  import { createApp } from 'vue'
-<<<<<<< HEAD
-  import { i18n } from './Locale.vue'
-=======
+  import {createApp} from 'vue'
   import i18n from './locale.js'
->>>>>>> 934f8118
   import Navbar from './Navbar.vue'
   import ResourceCard from './ResourceCard.vue'
 
@@ -164,21 +156,16 @@
         let rawLogLines = (this.logs.split(regex)).splice(1);
         let logLines = []
         for (let i = 0; i < rawLogLines.length; i += 2) {
-          logLines.push({ timestamp: rawLogLines[i], level: rawLogLines[i + 1].split(":")[0], value: rawLogLines[i + 1] });
+          logLines.push({timestamp: rawLogLines[i], level: rawLogLines[i + 1].split(":")[0], value: rawLogLines[i + 1]});
         }
         return logLines;
       }
     }
   });
-<<<<<<< HEAD
-  app.use(i18n);
-  app.mount('#app');
-=======
 
   //Wait for locale initialization, then render
   i18n().then(i18n => {
     app.use(i18n);
     app.mount('#app');
   });
->>>>>>> 934f8118
 </script>