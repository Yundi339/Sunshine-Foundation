<!DOCTYPE html>
<html lang="en">

<head>
  <%- header %>
</head>

<body id="app" v-cloak>
  <Navbar></Navbar>
  <div id="content" class="container">
<<<<<<< HEAD
    <h1 class="my-4 text-center">PIN Pairing</h1>
    <form action="" class="form d-flex flex-column align-items-center" id="form">
      <div class="card flex-column d-flex p-4 mb-4">
        <input type="number" pattern="\d*" placeholder="PIN" id="pin-input" class="form-control mt-2" required />
        <input type="text" placeholder="Device Name" id="name-input" class="form-control my-4" required />
        <button class="btn btn-primary">Send</button>
=======
    <h1 class="my-4">{{ $t('pin.pin_pairing') }}</h1>
    <form action="" class="form d-flex flex-column align-items-center" id="form">
      <div class="card flex-column d-flex p-4 mb-4">
        <input type="text" pattern="\d*"  placeholder="PIN" id="pin-input" class="form-control my-4" />
        <button class="btn btn-primary">{{ $t('pin.send') }}</button>
>>>>>>> 934f8118
      </div>
      <div class="alert alert-warning">
        <b>{{ $t('_common.warning') }}</b> {{ $t('pin.warning_msg') }}
      </div>
      <div id="status"></div>
    </form>

    <!-- Unpair all Clients -->
    <div class="card my-4">
      <div class="card-body">
        <div class="p-2">
          <div class="d-flex justify-content-end align-items-center">
            <h2 id="unpair" class="text-center me-auto">Unpair Clients</h2>
            <button class="btn btn-danger" :disabled="unpairAllPressed" @click="unpairAll">
              Unpair All
            </button>
          </div>
          <div id="apply-alert" class="alert alert-success d-flex align-items-center mt-3"
            :style="{ 'display': (showApplyMessage ? 'flex !important': 'none !important') }">
            <div class="me-2"><b>Success!</b> Click 'Apply' to restart Sunshine and apply changes. This will terminate
              any running sessions.</div>
            <button class="btn btn-success ms-auto apply" @click="clickedApplyBanner">Apply</button>
          </div>
          <div class="alert alert-success" v-if="unpairAllStatus === true">
            Unpair Successful!
          </div>
          <div class="alert alert-danger" v-if="unpairAllStatus === false">
            Error while unpairing
          </div>
          <br />
          <p class="mb-0">Remove your paired devices.</p>
        </div>

        <div id="client-list" class="list-group list-group-flush list-group-item-light"
          v-if="clients && clients.length > 0">
          <table class="table">
            <thead>
              <tr>
                <th scope="col" width="25%">Name</th>
                <th scope="col">Resolution</th>
                <th scope="col">Refresh rate</th>
                <th scope="col">HDR</th>
                <th scope="col" width="25%">Actions</th>
              </tr>
            </thead>
            <tbody>
              <tr v-for="(client, i) in clients" :key="client.uuid">
                <td style="vertical-align: middle;">{{ client.name || "Unknown Client"}}</td>
                <td>
                  <input type="text" class="form-control monospace" :form="'form-client-' + i" pattern="[0-9]+x[0-9]+"
                    v-model="client.resolution" :disabled="saved" />
                </td>
                <td>
                  <input type="text" class="form-control monospace" :form="'form-client-' + i" pattern="[0-9]+"
                    v-model="client.refreshRate" :disabled="saved" />
                </td>
                <td>
                  <div class="form-check">
                    <input type="checkbox" class="form-check-input" :id="'client-hdrReq' + i" v-model="client.hdrReq"
                      true-value="true" false-value="false" :disabled="saved" />
                    <label :for="'client-hdrReq' + i" class="form-check-label"></label>
                  </div>
                </td>
                <td>
                  <button v-show="saved" class="btn btn-primary mx-1" :disabled="!saved" @click="saved = !saved">
                    <i class="fas fa-edit"></i> Edit
                  </button>
                  <button v-show="!saved" class="btn btn-primary mx-1" :form="'form-client-' + i">Save</button>
                  <button class="btn btn-danger mx-1" @click="unpairSingle(client.uuid)">
                    <i class="fas fa-trash"></i> Delete
                  </button>
                  <form :id="'form-client-' + i" @submit.prevent="save()"></form>
                </td>
              </tr>
            </tbody>
          </table>
        </div>
        <div v-else class="list-group list-group-flush list-group-item-light">
          <div class="list-group-item p-3 text-center"><em>There are no paired clients.</em></div>
        </div>

      </div>
    </div>
  </div>
</body>

<script type="module">
<<<<<<< HEAD
  import Navbar from './Navbar.vue'
  import {createApp, ref} from 'vue'
  const app = createApp({
=======
  import {createApp} from 'vue'
  import i18n from './locale.js'
  import Navbar from './Navbar.vue'

  let app = createApp({
>>>>>>> 934f8118
    components: {
      Navbar
    },
    data() {
      return {
        unpairAllPressed: false,
        unpairAllStatus: null,
        showApplyMessage: false,
        config: null,
        clients: [],
        saved: true,
      };
    },
    computed: {},
    created() {
      fetch("/api/config")
        .then((r) => r.json())
        .then((r) => {
          this.config = r
        })
      this.refreshClients();
    },
    mounted() {
      this.initPinForm();
    },
    beforeDestroy() { },
    methods: {
      unpairAll() {
        this.unpairAllPressed = true;
        fetch("/api/clients/unpair-all", {method: "POST"})
          .then((r) => r.json())
          .then((r) => {
            this.showApplyMessage = true;
            this.unpairAllPressed = false;
            this.unpairAllStatus = r.status.toString() === "true";
            setTimeout(() => {
              this.unpairAllStatus = null;
            }, 5000);
          });
      },
      unpairSingle(uuid) {
        fetch("/api/clients/unpair", {method: "POST", body: JSON.stringify({uuid})}).then(() => {
          this.showApplyMessage = true;
          this.refreshClients();
        });
      },
      refreshClients() {
        fetch("/api/clients/list")
          .then((response) => response.json())
          .then((response) => {
            if (response.status === 'true' && response.named_certs && response.named_certs.length) {
              this.clients = response.named_certs;
            } else {
              this.clients = [];
            }

            let tmpClients = [];
            try {
              tmpClients = JSON.parse(this.config.clients)
            } catch (error) {
            }

            this.clients = this.clients.map(client => ({
              ...client,
              ...(tmpClients.find(({uuid}) => uuid === client.uuid))
            }))
          });
      },
      clickedApplyBanner() {
        this.showApplyMessage = false;
        fetch("/api/restart", {
          method: "POST",
        });
      },
      serialize(listArray = []) {
        let nl = "\n";
        return "[" +
          nl +
          "    " +
          listArray.map(item => JSON.stringify(item)).join("," + nl + "    ") +
          nl +
          "]";
      },
      save() {
        this.config['clients'] = this.serialize(this.clients);
        return fetch("/api/clients/list", {
          method: "POST",
          body: JSON.stringify(this.config),
        }).then((r) => {
          if (r.status === 200) {
            this.saved = true
            return this.saved
          }
          else {
            return false
          }
        });
      },
      initPinForm() {
        document.querySelector("#form").addEventListener("submit", (e) => {
          e.preventDefault();
          let pin = document.querySelector("#pin-input").value;
          let name = document.querySelector("#name-input").value;
          document.querySelector("#status").innerHTML = "";
          let b = JSON.stringify({pin: pin, name: name});
          fetch("/api/pin", {method: "POST", body: b})
            .then((response) => response.json())
            .then((response) => {
              if (response.status.toString().toLowerCase() === "true") {
                document.querySelector(
                  "#status"
                ).innerHTML = `<div class="alert alert-success" role="alert">Success! Please check Moonlight to continue</div>`;
                document.querySelector("#pin-input").value = "";
                document.querySelector("#name-input").value = "";
              } else {
                document.querySelector(
                  "#status"
                ).innerHTML = `<div class="alert alert-danger" role="alert">Pairing Failed: Check if the PIN is typed correctly</div>`;
              }
              setTimeout(() => this.refreshClients(), 0)
            });
        });
      }
    },
  });

<<<<<<< HEAD
  app.mount("#app");
=======
  //Wait for locale initialization, then render
  i18n().then(i18n => {
    app.use(i18n);
    app.mount('#app');
  });

  document.querySelector("#form").addEventListener("submit", (e) => {
    e.preventDefault();
    let pin = document.querySelector("#pin-input").value;
    document.querySelector("#status").innerHTML = "";
    let b = JSON.stringify({ pin: pin });
    fetch("/api/pin", { method: "POST", body: b })
      .then((response) => response.json())
      .then((response) => {
        if (response.status.toString().toLowerCase() === "true") {
          document.querySelector(
            "#status"
          ).innerHTML = `<div class="alert alert-success" role="alert">Success! Please check Moonlight to continue</div>`;
          document.querySelector("#pin-input").value = "";
        } else {
          document.querySelector(
            "#status"
          ).innerHTML = `<div class="alert alert-danger" role="alert">Pairing Failed: Check if the PIN is typed correctly</div>`;
        }
      });
  });
>>>>>>> 934f8118
</script><|MERGE_RESOLUTION|>--- conflicted
+++ resolved
@@ -8,20 +8,12 @@
 <body id="app" v-cloak>
   <Navbar></Navbar>
   <div id="content" class="container">
-<<<<<<< HEAD
-    <h1 class="my-4 text-center">PIN Pairing</h1>
+    <h1 class="my-4">{{ $t('pin.pin_pairing') }}</h1>
     <form action="" class="form d-flex flex-column align-items-center" id="form">
       <div class="card flex-column d-flex p-4 mb-4">
         <input type="number" pattern="\d*" placeholder="PIN" id="pin-input" class="form-control mt-2" required />
         <input type="text" placeholder="Device Name" id="name-input" class="form-control my-4" required />
-        <button class="btn btn-primary">Send</button>
-=======
-    <h1 class="my-4">{{ $t('pin.pin_pairing') }}</h1>
-    <form action="" class="form d-flex flex-column align-items-center" id="form">
-      <div class="card flex-column d-flex p-4 mb-4">
-        <input type="text" pattern="\d*"  placeholder="PIN" id="pin-input" class="form-control my-4" />
         <button class="btn btn-primary">{{ $t('pin.send') }}</button>
->>>>>>> 934f8118
       </div>
       <div class="alert alert-warning">
         <b>{{ $t('_common.warning') }}</b> {{ $t('pin.warning_msg') }}
@@ -109,17 +101,11 @@
 </body>
 
 <script type="module">
-<<<<<<< HEAD
-  import Navbar from './Navbar.vue'
   import {createApp, ref} from 'vue'
-  const app = createApp({
-=======
-  import {createApp} from 'vue'
   import i18n from './locale.js'
   import Navbar from './Navbar.vue'
 
-  let app = createApp({
->>>>>>> 934f8118
+  const app = createApp({
     components: {
       Navbar
     },
@@ -246,34 +232,8 @@
     },
   });
 
-<<<<<<< HEAD
-  app.mount("#app");
-=======
-  //Wait for locale initialization, then render
   i18n().then(i18n => {
     app.use(i18n);
     app.mount('#app');
   });
-
-  document.querySelector("#form").addEventListener("submit", (e) => {
-    e.preventDefault();
-    let pin = document.querySelector("#pin-input").value;
-    document.querySelector("#status").innerHTML = "";
-    let b = JSON.stringify({ pin: pin });
-    fetch("/api/pin", { method: "POST", body: b })
-      .then((response) => response.json())
-      .then((response) => {
-        if (response.status.toString().toLowerCase() === "true") {
-          document.querySelector(
-            "#status"
-          ).innerHTML = `<div class="alert alert-success" role="alert">Success! Please check Moonlight to continue</div>`;
-          document.querySelector("#pin-input").value = "";
-        } else {
-          document.querySelector(
-            "#status"
-          ).innerHTML = `<div class="alert alert-danger" role="alert">Pairing Failed: Check if the PIN is typed correctly</div>`;
-        }
-      });
-  });
->>>>>>> 934f8118
 </script>