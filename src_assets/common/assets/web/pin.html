--- conflicted
+++ resolved
@@ -11,13 +11,10 @@
     <h1 class="my-4 text-center">{{ $t('pin.pin_pairing') }}</h1>
     <form action="" class="form d-flex flex-column align-items-center" id="form">
       <div class="card flex-column d-flex p-4 mb-4">
-<<<<<<< HEAD
-        <input type="number" pattern="\d*" placeholder="PIN" id="pin-input" class="form-control mt-2" required />
-        <input type="text" placeholder="Device Name" id="name-input" class="form-control my-4" required />
-=======
-        <input type="text" pattern="\d*" :placeholder="`${$t('pin.pin')}`" id="pin-input" class="form-control mt-2" required />
-        <input type="text" :placeholder="`${$t('pin.device_name')}`" id="name-input" class="form-control my-4" required />
->>>>>>> a3909774
+        <input type="text" pattern="\d*" :placeholder="`${$t('pin.pin')}`" id="pin-input" class="form-control mt-2"
+          required />
+        <input type="text" :placeholder="`${$t('pin.device_name')}`" id="name-input" class="form-control my-4"
+          required />
         <button class="btn btn-primary">{{ $t('pin.send') }}</button>
       </div>
       <div class="alert alert-warning">
@@ -31,22 +28,21 @@
       <div class="card-body">
         <div class="p-2">
           <div class="d-flex justify-content-end align-items-center">
-            <h2 id="unpair" class="text-center me-auto">Unpair Clients</h2>
+            <h2 id="unpair" class="text-center me-auto">{{ $t('troubleshooting.unpair_title') }}</h2>
             <button class="btn btn-danger" :disabled="unpairAllPressed" @click="unpairAll">
-              Unpair All
+              {{ $t('troubleshooting.unpair_all') }}
             </button>
           </div>
           <div id="apply-alert" class="alert alert-success d-flex align-items-center mt-3"
             :style="{ 'display': (showApplyMessage ? 'flex !important': 'none !important') }">
-            <div class="me-2"><b>Success!</b> Click 'Apply' to restart Sunshine and apply changes. This will terminate
-              any running sessions.</div>
-            <button class="btn btn-success ms-auto apply" @click="clickedApplyBanner">Apply</button>
+            <div class="me-2"><b>{{ $t('_common.success') }}</b> {{ $t('troubleshooting.unpair_single_success') }}</div>
+            <button class="btn btn-success ms-auto apply" @click="clickedApplyBanner">{{ $t('_common.dismiss') }}</button>
           </div>
           <div class="alert alert-success" v-if="unpairAllStatus === true">
-            Unpair Successful!
+            {{ $t('troubleshooting.unpair_all_success') }}
           </div>
           <div class="alert alert-danger" v-if="unpairAllStatus === false">
-            Error while unpairing
+            {{ $t('troubleshooting.unpair_all_error') }}
           </div>
           <br />
           <p class="mb-0">Remove your paired devices.</p>
@@ -97,7 +93,7 @@
           </table>
         </div>
         <div v-else class="list-group list-group-flush list-group-item-light">
-          <div class="list-group-item p-3 text-center"><em>There are no paired clients.</em></div>
+          <div class="list-group-item p-3 text-center"><em>{{ $t('troubleshooting.unpair_single_no_devices') }}</em></div>
         </div>
 
       </div>
@@ -106,7 +102,7 @@
 </body>
 
 <script type="module">
-  import { createApp, ref } from 'vue'
+  import {createApp, ref} from 'vue'
   import i18n from './locale.js'
   import Navbar from './Navbar.vue'
 
@@ -240,32 +236,5 @@
   i18n().then(i18n => {
     app.use(i18n);
     app.mount('#app');
-<<<<<<< HEAD
-=======
-
-    // this must be after mounting the app
-    document.querySelector("#form").addEventListener("submit", (e) => {
-      e.preventDefault();
-      let pin = document.querySelector("#pin-input").value;
-      let name = document.querySelector("#name-input").value;
-      document.querySelector("#status").innerHTML = "";
-      let b = JSON.stringify({ pin: pin, name: name });
-      fetch("/api/pin", { method: "POST", body: b })
-        .then((response) => response.json())
-        .then((response) => {
-          if (response.status.toString().toLowerCase() === "true") {
-            document.querySelector(
-              "#status"
-            ).innerHTML = `<div class="alert alert-success" role="alert">${i18n.global.t('pin.pair_success')}</div>`;
-            document.querySelector("#pin-input").value = "";
-            document.querySelector("#name-input").value = "";
-          } else {
-            document.querySelector(
-              "#status"
-            ).innerHTML = `<div class="alert alert-danger" role="alert">${i18n.global.t('pin.pair_failure')}</div>`;
-          }
-        });
-    });
->>>>>>> a3909774
   });
 </script>