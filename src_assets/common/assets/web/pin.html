--- conflicted
+++ resolved
@@ -8,39 +8,18 @@
 <body id="app" v-cloak>
   <Navbar></Navbar>
   <div id="content" class="container">
-<<<<<<< HEAD
-    <h1 class="my-4 text-center">PIN Pairing</h1>
-    <form action="" class="form d-flex flex-column align-items-center" id="form">
-      <div class="card flex-column d-flex p-4 mb-4">
-        <input type="number" pattern="\d*"  placeholder="PIN" id="pin-input" class="form-control mt-2" required />
-        <input type="text" placeholder="Device Name" id="name-input" class="form-control my-4" required />
-        <button class="btn btn-primary">Send</button>
-=======
     <h1 class="my-4">{{ $t('pin.pin_pairing') }}</h1>
     <form action="" class="form d-flex flex-column align-items-center" id="form">
       <div class="card flex-column d-flex p-4 mb-4">
         <input type="text" pattern="\d*" placeholder="PIN" id="pin-input" class="form-control my-4" />
+        <input type="text" placeholder="Device Name" id="name-input" class="form-control my-4" required />
         <button class="btn btn-primary">{{ $t('pin.send') }}</button>
->>>>>>> 9c68a62a
       </div>
       <div class="alert alert-warning">
         <b>{{ $t('_common.warning') }}</b> {{ $t('pin.warning_msg') }}
       </div>
       <div id="status"></div>
     </form>
-    <div id="client-management" class="m-auto mt-5" style="max-width: 900px;">
-      <div class="container">
-        <div class="d-flex justify-content-end align-items-center mb-2">
-          <h2 class="text-center me-auto">Paired Clients</h2>
-          <div id="client-refresh" class="btn btn-sm d-flex align-items-center me-1"><i class="fas fa-fw fa-refresh me-1"></i> Refresh</div>
-        </div>
-        <div id="apply-alert" class="alert alert-success d-flex align-items-center" style="display: none !important;">
-          <div class="me-2"><b>Success!</b> Click 'Apply' to restart Sunshine and apply changes. This will terminate any running sessions.</div>
-          <button class="btn btn-success ms-auto apply">Apply</button>
-        </div>
-        <ul id="client-list" class="list-group"></ul>
-      </div>
-    </div>
   </div>
 </body>
 
@@ -84,54 +63,4 @@
         });
     });
   });
-  
-<<<<<<< HEAD
-  document.querySelector("#form").addEventListener("submit", (e) => {
-    e.preventDefault();
-    let pin = document.querySelector("#pin-input").value;
-    let name = document.querySelector("#name-input").value;
-    document.querySelector("#status").innerHTML = "";
-    let b = JSON.stringify({ pin: pin, name: name });
-    fetch("/api/pin", { method: "POST", body: b })
-      .then((response) => response.json())
-      .then((response) => {
-        if (response.status.toString().toLowerCase() === "true") {
-          document.querySelector(
-            "#status"
-          ).innerHTML = `<div class="alert alert-success" role="alert">Success! Please check Moonlight to continue</div>`;
-          document.querySelector("#pin-input").value = "";
-          document.querySelector("#name-input").value = "";
-=======
-  const clientList = document.querySelector("#client-list");
-
-  function refreshClients() {
-    fetch("/api/clients/list")
-      .then((response) => response.json())
-      .then((response) => {
-        clientList.innerHTML = "";
-        if (response.status === 'true' && response.named_certs && response.named_certs.length) {
-          for (const named_cert of response.named_certs) {
-            clientList.innerHTML += `<div class="list-group-item d-flex"><div class="p-2 flex-grow-1">${named_cert.name != "" ? named_cert.name : "Unknown"}</div><div class="unpair p-2 ms-auto btn btn-danger" data-uniqueid="${named_cert.uniqueID}">Remove</div></div>`;
-          }
->>>>>>> 9c68a62a
-        } else {
-          clientList.innerHTML = `<p class="p-2 text-center mt-2">There are no paired clients.</p>`;
-        }
-        for (const unpairOption of clientList.querySelectorAll(".unpair")) {
-          unpairOption.addEventListener("click", () => {
-            fetch("/api/clients/unpair-single", { method: "POST", body: JSON.stringify({ uniqueid: unpairOption.dataset.uniqueid }) }).then(() => {
-              document.querySelector("#apply-alert").style.display = "";
-              refreshClients();
-            });
-          });
-        }
-      });
-  }
-  refreshClients();
-
-  document.querySelector("#client-refresh").addEventListener("click", refreshClients);
-  document.querySelector("#apply-alert .apply").addEventListener("click", () => { 
-    document.querySelector("#apply-alert").style.display = "none!important";
-    fetch("/api/restart", { method: "POST" });
-  });
 </script>