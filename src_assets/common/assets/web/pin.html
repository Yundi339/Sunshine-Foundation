--- conflicted
+++ resolved
@@ -11,14 +11,10 @@
     <h1 class="my-4 text-center">{{ $t('pin.pin_pairing') }}</h1>
     <form action="" class="form d-flex flex-column align-items-center" id="form">
       <div class="card flex-column d-flex p-4 mb-4">
-<<<<<<< HEAD
-        <input type="text" pattern="\d*" :placeholder="`${$t('pin.pin')}`" id="pin-input" class="form-control mt-2"
+        <input type="text" pattern="\d*" :placeholder="`${$t('pin.pin')}`" autofocus id="pin-input" class="form-control mt-2"
           required />
         <input type="text" :placeholder="`${$t('pin.device_name')}`" id="name-input" class="form-control my-4"
           required />
-=======
-        <input type="text" pattern="\d*" placeholder="PIN" autofocus id="pin-input" class="form-control my-4" />
->>>>>>> 067efc79
         <button class="btn btn-primary">{{ $t('pin.send') }}</button>
       </div>
       <div class="alert alert-warning">
