--- conflicted
+++ resolved
@@ -5,20 +5,12 @@
             <br>
             <p>{{ $t('resource_card.resources_desc') }}</p>
             <div class="card-group p-4 align-items-center">
-<<<<<<< HEAD
-                <a class="btn btn-success m-1" href="https://app.lizardbyte.dev" target="_blank">LizardByte Website</a>
+                <a class="btn btn-success m-1" href="https://app.lizardbyte.dev" target="_blank">
+                    {{ $t('resource_card.lizardbyte_website') }}</a>
                 <a class="btn btn-primary m-1" href="https://qm.qq.com/q/3tWBFVNZ" target="_blank">
                     <i class="fab fa-fw fa-discord"></i> 加入串流裙</a>
                 <a class="btn btn-secondary m-1" href="https://github.com/qiin2333/moonlight-android/releases/tag/shortcut" target="_blank">
                     <i class="fab fa-fw fa-github"></i> 威力加强版 Moonlight-Android 下载</a>
-=======
-                <a class="btn btn-success m-1" href="https://app.lizardbyte.dev" target="_blank">
-                    {{ $t('resource_card.lizardbyte_website') }}</a>
-                <a class="btn btn-primary m-1" href="https://app.lizardbyte.dev/discord" target="_blank">
-                    <i class="fab fa-fw fa-discord"></i> Discord</a>
-                <a class="btn btn-secondary m-1" href="https://github.com/LizardByte/Sunshine/discussions" target="_blank">
-                    <i class="fab fa-fw fa-github"></i> {{ $t('resource_card.github_discussions') }}</a>
->>>>>>> 934f8118
             </div>
         </div>
     </div>
