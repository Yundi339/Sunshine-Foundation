--- conflicted
+++ resolved
@@ -78,12 +78,11 @@
     <!-- Unpair all Clients -->
     <div class="card my-4">
       <div class="card-body">
-<<<<<<< HEAD
         <div class="p-2">
           <div class="d-flex justify-content-end align-items-center">
-            <h2 id="unpair" class="text-center me-auto">Unpair Clients</h2>
+            <h2 id="unpair">{{ $t('troubleshooting.unpair_all') }}</h2>
             <button class="btn btn-danger" :disabled="unpairAllPressed" @click="unpairAll">
-              Unpair All
+              {{ $t('troubleshooting.unpair_all') }}
             </button>
           </div>
           <div id="apply-alert" class="alert alert-success d-flex align-items-center mt-3" :style="{ 'display': (showApplyMessage ? 'flex !important': 'none !important') }">
@@ -91,28 +90,13 @@
             <button class="btn btn-success ms-auto apply" @click="clickedApplyBanner">Apply</button>
           </div>
           <div class="alert alert-success" v-if="unpairAllStatus === true">
-            Unpair Successful!
+            {{ $t('troubleshooting.unpair_all_success') }}
           </div>
           <div class="alert alert-danger" v-if="unpairAllStatus === false">
-            Error while unpairing
+            {{ $t('troubleshooting.unpair_all_error') }}
           </div>
           <br />
-          <p class="mb-0">Remove your paired devices.</p>
-=======
-        <h2 id="unpair">{{ $t('troubleshooting.unpair_all') }}</h2>
-        <br>
-        <p>{{ $t('troubleshooting.unpair_all_desc') }}</p>
-        <div class="alert alert-success" v-if="unpairAllStatus === true">
-          {{ $t('troubleshooting.unpair_all_success') }}
-        </div>
-        <div class="alert alert-danger" v-if="unpairAllStatus === false">
-          {{ $t('troubleshooting.unpair_all_error') }}
-        </div>
-        <div>
-          <button class="btn btn-danger" :disabled="unpairAllPressed" @click="unpairAll">
-            {{ $t('troubleshooting.unpair_all') }}
-          </button>
->>>>>>> 9c68a62a
+          <p class="mb-0">{{ $t('troubleshooting.unpair_all_desc') }}</p>
         </div>
       </div>
       <ul id="client-list" class="list-group list-group-flush list-group-item-light" v-if="clients && clients.length > 0">
@@ -144,12 +128,8 @@
   </div>
 
   <script type="module">
-<<<<<<< HEAD
-    import { createApp, ref } from 'vue'
-=======
     import { createApp } from 'vue'
     import i18n from './locale.js'
->>>>>>> 9c68a62a
     import Navbar from './Navbar.vue'
 
     const app = createApp({
