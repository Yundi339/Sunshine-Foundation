--- conflicted
+++ resolved
@@ -173,13 +173,10 @@
           unpairAllPressed: false,
           unpairAllStatus: null,
           restartPressed: false,
-<<<<<<< HEAD
           resetDisplayDevicePressed: false,
           resetDisplayDeviceStatus: null,
-=======
           showApplyMessage: false,
           clients: [],
->>>>>>> 24526655
           logs: 'Loading...',
           logFilter: null,
           logInterval: null,
@@ -242,7 +239,6 @@
               }, 5000);
             });
         },
-<<<<<<< HEAD
         resetDisplayDevicePersistence() {
           this.resetDisplayDevicePressed = true;
           fetch("/api/reset-display-device-persistence", { method: "POST" })
@@ -255,7 +251,6 @@
               }, 5000);
             });
         },
-=======
         unpairSingle(uuid) {
           fetch("/api/clients/unpair", { method: "POST", body: JSON.stringify({ uuid }) }).then(() => {
             this.showApplyMessage = true;
@@ -280,7 +275,6 @@
             method: "POST",
           });
         },
->>>>>>> 24526655
         copyLogs() {
           navigator.clipboard.writeText(this.actualLogs);
         },
