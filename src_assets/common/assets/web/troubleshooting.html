--- conflicted
+++ resolved
@@ -78,7 +78,6 @@
     <!-- Reset persistent display device settings -->
     <div class="card p-2 my-4" v-if="platform === 'windows'">
       <div class="card-body">
-<<<<<<< HEAD
         <h2 id="reset_display_device">Reset Persistent Display Device Settings</h2>
         <br>
         <p>
@@ -96,20 +95,6 @@
         <div>
           <button class="btn btn-warning" :disabled="resetDisplayDevicePressed" @click="resetDisplayDevicePersistence">
             Reset Persistence
-=======
-        <h2 id="unpair">{{ $t('troubleshooting.unpair_all') }}</h2>
-        <br>
-        <p>{{ $t('troubleshooting.unpair_all_desc') }}</p>
-        <div class="alert alert-success" v-if="unpairAllStatus === true">
-          {{ $t('troubleshooting.unpair_all_success') }}
-        </div>
-        <div class="alert alert-danger" v-if="unpairAllStatus === false">
-          {{ $t('troubleshooting.unpair_all_error') }}
-        </div>
-        <div>
-          <button class="btn btn-danger" :disabled="unpairAllPressed" @click="unpairAll">
-            {{ $t('troubleshooting.unpair_all') }}
->>>>>>> 934f8118
           </button>
         </div>
       </div>
@@ -133,12 +118,8 @@
   </div>
 
   <script type="module">
-<<<<<<< HEAD
     import { createApp, ref } from 'vue'
-=======
-    import { createApp } from 'vue'
     import i18n from './locale.js'
->>>>>>> 934f8118
     import Navbar from './Navbar.vue'
 
     const app = createApp({
