<!DOCTYPE html>
<html lang="en">

<head>
  <%- header %>
    <style>
      .troubleshooting-logs {
        white-space: pre;
        font-family: monospace;
        overflow: auto;
        max-height: 500px;
        min-height: 500px;
        font-size: 16px;
        position: relative;
      }

      .copy-icon {
        position: absolute;
        top: 8px;
        right: 8px;
        padding: 8px;
        cursor: pointer;
        color: rgba(0, 0, 0, 1);
        appearance: none;
        border: none;
        background: none;
      }

      .copy-icon:hover {
        color: rgba(0, 0, 0, 0.75);
      }

      .copy-icon:active {
        color: rgba(0, 0, 0, 1);
      }
    </style>
</head>

<body id="app" v-cloak>
  <Navbar></Navbar>
  <div class="container">
    <h1 class="my-4">{{ $t('troubleshooting.troubleshooting') }}</h1>
    <!-- Force Close App -->
    <div class="card p-2 my-4">
      <div class="card-body">
        <h2 id="close_apps">{{ $t('troubleshooting.force_close') }}</h2>
        <br>
        <p>{{ $t('troubleshooting.force_close_desc') }}</p>
        <div class="alert alert-success" v-if="closeAppStatus === true">
          {{ $t('troubleshooting.force_close_success') }}
        </div>
        <div class="alert alert-danger" v-if="closeAppStatus === false">
          {{ $t('troubleshooting.force_close_error') }}
        </div>
        <div>
          <button class="btn btn-warning" :disabled="closeAppPressed" @click="closeApp">
            {{ $t('troubleshooting.force_close') }}
          </button>
        </div>
      </div>
    </div>
    <!-- Restart Sunshine -->
    <div class="card p-2 my-4">
      <div class="card-body">
        <h2 id="restart">{{ $t('troubleshooting.restart_sunshine') }}</h2>
        <br>
        <p>{{ $t('troubleshooting.restart_sunshine_desc') }}</p>
        <div class="alert alert-success" v-if="restartPressed === true">
          {{ $t('troubleshooting.restart_sunshine_success') }}
        </div>
        <div>
          <button class="btn btn-warning" :disabled="restartPressed" @click="restart">
            {{ $t('troubleshooting.restart_sunshine') }}
          </button>
        </div>
      </div>
    </div>
    <!-- Reset persistent display device settings -->
    <div class="card p-2 my-4" v-if="platform === 'windows'">
<<<<<<< HEAD
=======
      <div class="card-body">
        <h2 id="reset_display_device">{{ $t('troubleshooting.reset_display_device_win') }}</h2>
        <br>
        <p style="white-space: pre-line">{{ $t('troubleshooting.reset_display_device_desc_win') }}</p>
        <div class="alert alert-success" v-if="resetDisplayDeviceStatus === true">
          {{ $t('troubleshooting.reset_display_device_success_win') }}
        </div>
        <div class="alert alert-danger" v-if="resetDisplayDeviceStatus === false">
          {{ $t('troubleshooting.reset_display_device_error_win') }}
        </div>
        <div>
          <button class="btn btn-warning" :disabled="resetDisplayDevicePressed" @click="resetDisplayDevicePersistence">
            {{ $t('troubleshooting.reset_display_device_win') }}
          </button>
        </div>
      </div>
    </div>
    <!-- Unpair all Clients -->
    <div class="card p-2 my-4">
>>>>>>> f81cb4a8
      <div class="card-body">
        <h2 id="reset_display_device">{{ $t('troubleshooting.reset_display_device_win') }}</h2>
        <br>
        <p style="white-space: pre-line">{{ $t('troubleshooting.reset_display_device_desc_win') }}</p>
        <div class="alert alert-success" v-if="resetDisplayDeviceStatus === true">
          {{ $t('troubleshooting.reset_display_device_success_win') }}
        </div>
        <div class="alert alert-danger" v-if="resetDisplayDeviceStatus === false">
          {{ $t('troubleshooting.reset_display_device_error_win') }}
        </div>
        <div>
          <button class="btn btn-warning" :disabled="resetDisplayDevicePressed" @click="resetDisplayDevicePersistence">
            {{ $t('troubleshooting.reset_display_device_win') }}
          </button>
        </div>
      </div>
    </div>
    <!-- Logs -->
    <div class="card p-2 my-4">
      <div class="card-body">
        <h2 id="logs">{{ $t('troubleshooting.logs') }}</h2>
        <br>
        <div class="d-flex justify-content-between align-items-baseline py-2">
          <p>{{ $t('troubleshooting.logs_desc') }}</p>
          <input type="text" class="form-control" v-model="logFilter" :placeholder="$t('troubleshooting.logs_find')" style="width: 300px">
        </div>
        <div>
          <div class="troubleshooting-logs">
            <button class="copy-icon"><i class="fas fa-copy " @click="copyLogs"></i></button>{{actualLogs}}
          </div>
        </div>
      </div>
    </div>
  </div>

  <script type="module">
    import { createApp, ref } from 'vue'
    import i18n from './locale.js'
    import Navbar from './Navbar.vue'

    const app = createApp({
      components: {
        Navbar
      },
      data() {
        return {
          platform: "",
          closeAppPressed: false,
          closeAppStatus: null,
          restartPressed: false,
          resetDisplayDevicePressed: false,
          resetDisplayDeviceStatus: null,
          logs: 'Loading...',
          logFilter: null,
          logInterval: null,
        };
      },
      computed: {
        actualLogs() {
          if (!this.logFilter) return this.logs;
          let lines = this.logs.split("\n");
          lines = lines.filter(x => x.indexOf(this.logFilter) != -1);
          return lines.join("\n");
        }
      },
      created() {
        fetch("/api/config")
          .then((r) => r.json())
          .then((r) => {
            this.platform = r.platform;
          });

        this.logInterval = setInterval(() => {
          this.refreshLogs();
        }, 5000);
        this.refreshLogs();
      },
      beforeDestroy() {
        clearInterval(this.logInterval);
      },
      methods: {
        refreshLogs() {
          fetch("/api/logs",)
            .then((r) => r.text())
            .then((r) => {
              this.logs = r;
            });
        },
        closeApp() {
          this.closeAppPressed = true;
          fetch("/api/apps/close", { method: "POST" })
            .then((r) => r.json())
            .then((r) => {
              this.closeAppPressed = false;
              this.closeAppStatus = r.status.toString() === "true";
              setTimeout(() => {
                this.closeAppStatus = null;
              }, 5000);
            });
        },
        resetDisplayDevicePersistence() {
          this.resetDisplayDevicePressed = true;
          fetch("/api/reset-display-device-persistence", { method: "POST" })
            .then((r) => r.json())
            .then((r) => {
              this.resetDisplayDevicePressed = false;
              this.resetDisplayDeviceStatus = r.status.toString() === "true";
              setTimeout(() => {
                this.resetDisplayDeviceStatus = null;
              }, 5000);
            });
        },
        resetDisplayDevicePersistence() {
          this.resetDisplayDevicePressed = true;
          fetch("/api/reset-display-device-persistence", { method: "POST" })
            .then((r) => r.json())
            .then((r) => {
              this.resetDisplayDevicePressed = false;
              this.resetDisplayDeviceStatus = r.status.toString() === "true";
              setTimeout(() => {
                this.resetDisplayDeviceStatus = null;
              }, 5000);
            });
        },
        resetDisplayDevicePersistence() {
          this.resetDisplayDevicePressed = true;
          fetch("/api/reset-display-device-persistence", { method: "POST" })
            .then((r) => r.json())
            .then((r) => {
              this.resetDisplayDevicePressed = false;
              this.resetDisplayDeviceStatus = r.status.toString() === "true";
              setTimeout(() => {
                this.resetDisplayDeviceStatus = null;
              }, 5000);
            });
        },
        resetDisplayDevicePersistence() {
          this.resetDisplayDevicePressed = true;
          fetch("/api/reset-display-device-persistence", { method: "POST" })
            .then((r) => r.json())
            .then((r) => {
              this.resetDisplayDevicePressed = false;
              this.resetDisplayDeviceStatus = r.status.toString() === "true";
              setTimeout(() => {
                this.resetDisplayDeviceStatus = null;
              }, 5000);
            });
        },
        resetDisplayDevicePersistence() {
          this.resetDisplayDevicePressed = true;
          fetch("/api/reset-display-device-persistence", { method: "POST" })
            .then((r) => r.json())
            .then((r) => {
              this.resetDisplayDevicePressed = false;
              this.resetDisplayDeviceStatus = r.status.toString() === "true";
              setTimeout(() => {
                this.resetDisplayDeviceStatus = null;
              }, 5000);
            });
        },
        copyLogs() {
          navigator.clipboard.writeText(this.actualLogs);
        },
        restart() {
          this.restartPressed = true;
          setTimeout(() => {
            this.restartPressed = false;
          }, 5000);
          fetch("/api/restart", {
            method: "POST",
          });
        },
      },
    });

    //Wait for locale initialization, then render
    i18n().then(i18n => {
      app.use(i18n);
      app.mount('#app');
    });
  </script>

</body><|MERGE_RESOLUTION|>--- conflicted
+++ resolved
@@ -77,28 +77,6 @@
     </div>
     <!-- Reset persistent display device settings -->
     <div class="card p-2 my-4" v-if="platform === 'windows'">
-<<<<<<< HEAD
-=======
-      <div class="card-body">
-        <h2 id="reset_display_device">{{ $t('troubleshooting.reset_display_device_win') }}</h2>
-        <br>
-        <p style="white-space: pre-line">{{ $t('troubleshooting.reset_display_device_desc_win') }}</p>
-        <div class="alert alert-success" v-if="resetDisplayDeviceStatus === true">
-          {{ $t('troubleshooting.reset_display_device_success_win') }}
-        </div>
-        <div class="alert alert-danger" v-if="resetDisplayDeviceStatus === false">
-          {{ $t('troubleshooting.reset_display_device_error_win') }}
-        </div>
-        <div>
-          <button class="btn btn-warning" :disabled="resetDisplayDevicePressed" @click="resetDisplayDevicePersistence">
-            {{ $t('troubleshooting.reset_display_device_win') }}
-          </button>
-        </div>
-      </div>
-    </div>
-    <!-- Unpair all Clients -->
-    <div class="card p-2 my-4">
->>>>>>> f81cb4a8
       <div class="card-body">
         <h2 id="reset_display_device">{{ $t('troubleshooting.reset_display_device_win') }}</h2>
         <br>
